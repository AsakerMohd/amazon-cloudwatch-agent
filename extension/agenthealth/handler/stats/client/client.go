// Copyright Amazon.com, Inc. or its affiliates. All Rights Reserved.
// SPDX-License-Identifier: MIT

package client

import (
	"context"
	"io"
	"net/http"
	"sync"
	"time"

	"github.com/amazon-contributing/opentelemetry-collector-contrib/extension/awsmiddleware"
	"github.com/aws/aws-sdk-go/aws"
	"github.com/jellydator/ttlcache/v3"

	"github.com/aws/amazon-cloudwatch-agent/extension/agenthealth/handler/stats/agent"
)

const (
	handlerID   = "cloudwatchagent.ClientStats"
	ttlDuration = 10 * time.Second
	cacheSize   = 1000
)

type Stats interface {
	awsmiddleware.RequestHandler
	awsmiddleware.ResponseHandler
	agent.StatsProvider
}

type requestRecorder struct {
	start        time.Time
	payloadBytes int64
}

type clientStatsHandler struct {
	filter           agent.OperationsFilter
	getOperationName func(ctx context.Context) string
	getRequestID     func(ctx context.Context) string

	statsByOperation sync.Map
	requestCache     *ttlcache.Cache[string, *requestRecorder]
}

var _ Stats = (*clientStatsHandler)(nil)

func NewHandler(filter agent.OperationsFilter) Stats {
	requestCache := ttlcache.New[string, *requestRecorder](
		ttlcache.WithTTL[string, *requestRecorder](ttlDuration),
		ttlcache.WithCapacity[string, *requestRecorder](cacheSize),
		ttlcache.WithDisableTouchOnHit[string, *requestRecorder](),
	)
	go requestCache.Start()
	return &clientStatsHandler{
		filter:           filter,
		getOperationName: awsmiddleware.GetOperationName,
		getRequestID:     awsmiddleware.GetRequestID,
		requestCache:     requestCache,
	}
}

func (csh *clientStatsHandler) ID() string {
	return handlerID
}

func (csh *clientStatsHandler) Position() awsmiddleware.HandlerPosition {
	return awsmiddleware.After
}

func (csh *clientStatsHandler) HandleRequest(ctx context.Context, r *http.Request) {
	operation := csh.getOperationName(ctx)
	if !csh.filter.IsAllowed(operation) {
		return
	}
	requestID := csh.getRequestID(ctx)
	recorder := &requestRecorder{start: time.Now()}
	if r.ContentLength > 0 {
		recorder.payloadBytes = r.ContentLength
	} else if r.Body != nil {
		rsc, ok := r.Body.(aws.ReaderSeekerCloser)
		if !ok {
			rsc = aws.ReadSeekCloser(r.Body)
		}
		if length, _ := aws.SeekerLen(rsc); length > 0 {
			recorder.payloadBytes = length
		} else if body, err := r.GetBody(); err == nil {
			recorder.payloadBytes, _ = io.Copy(io.Discard, body)
		}
	}
	csh.requestCache.Set(requestID, recorder, ttlcache.DefaultTTL)
}

func (csh *clientStatsHandler) HandleResponse(ctx context.Context, r *http.Response) {
	operation := csh.getOperationName(ctx)
	if !csh.filter.IsAllowed(operation) {
		return
	}
	requestID := csh.getRequestID(ctx)
	item, ok := csh.requestCache.GetAndDelete(requestID)
	if !ok {
		return
	}
	recorder := item.Value()
	stats := agent.Stats{
		PayloadBytes: aws.Int(int(recorder.payloadBytes)),
		StatusCode:   aws.Int(r.StatusCode),
	}
	latency := time.Since(recorder.start)
	stats.LatencyMillis = aws.Int64(latency.Milliseconds())
	csh.statsByOperation.Store(operation, stats)
}

func (csh *clientStatsHandler) Stats(operation string) agent.Stats {
	value, ok := csh.statsByOperation.Load(operation)
	if !ok {
		return agent.Stats{}
	}
	stats, ok := value.(agent.Stats)
	if !ok {
		return agent.Stats{}
	}
	return stats
<<<<<<< HEAD
=======
}

// rejectedEntityInfoExists checks if the response body
// contains element rejectedEntityInfo
func rejectedEntityInfoExists(r *http.Response) bool {
	// Example body for rejectedEntityInfo would be:
	// {"rejectedEntityInfo":{"errorType":"InvalidAttributes"}}
	if r == nil || r.Body == nil {
		return false
	}
	bodyBytes, err := io.ReadAll(r.Body)
	r.Body.Close()
	// Reset the response body stream since it can only be read once. Not doing this results in duplicate requests.
	// See https://stackoverflow.com/questions/33532374/in-go-how-can-i-reuse-a-readcloser
	r.Body = io.NopCloser(bytes.NewReader(bodyBytes))
	if err != nil {
		return false
	}
	return bytes.Contains(bodyBytes, rejectedEntityInfo)
>>>>>>> a1949778
}<|MERGE_RESOLUTION|>--- conflicted
+++ resolved
@@ -4,6 +4,7 @@
 package client
 
 import (
+	"bytes"
 	"context"
 	"io"
 	"net/http"
@@ -21,6 +22,10 @@
 	handlerID   = "cloudwatchagent.ClientStats"
 	ttlDuration = 10 * time.Second
 	cacheSize   = 1000
+)
+
+var (
+	rejectedEntityInfo = []byte("\"rejectedEntityInfo\"")
 )
 
 type Stats interface {
@@ -108,6 +113,9 @@
 	}
 	latency := time.Since(recorder.start)
 	stats.LatencyMillis = aws.Int64(latency.Milliseconds())
+	if rejectedEntityInfoExists(r) {
+		stats.EntityRejected = aws.Int(1)
+	}
 	csh.statsByOperation.Store(operation, stats)
 }
 
@@ -121,8 +129,6 @@
 		return agent.Stats{}
 	}
 	return stats
-<<<<<<< HEAD
-=======
 }
 
 // rejectedEntityInfoExists checks if the response body
@@ -142,5 +148,4 @@
 		return false
 	}
 	return bytes.Contains(bodyBytes, rejectedEntityInfo)
->>>>>>> a1949778
 }