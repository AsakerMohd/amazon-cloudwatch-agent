--- conflicted
+++ resolved
@@ -1,10 +1,6 @@
 exporters:
-<<<<<<< HEAD
-    cloudwatch: {}
+    telegraf_cloudwatch: {}
 processors: {}
-=======
-    telegraf_cloudwatch: {}
->>>>>>> 4d538aec
 receivers:
     telegraf_statsd: {}
 service:
