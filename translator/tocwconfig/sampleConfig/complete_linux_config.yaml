--- conflicted
+++ resolved
@@ -96,12 +96,9 @@
             usage_flags:
                 mode: EC2
                 region_type: ACJ
-<<<<<<< HEAD
     entitystore:
         mode: ec2
         region: us-west-2
-=======
->>>>>>> 6f8ea66c
 processors:
     batch/emf_logs:
         metadata_cardinality_limit: 1000
@@ -121,9 +118,6 @@
                 - diskio_iops_in_progress
         include:
             match_type: ""
-<<<<<<< HEAD
-        initial_value: 0
-=======
         initial_value: 2
         max_staleness: 0s
     cumulativetodelta/jmx:
@@ -132,7 +126,6 @@
         include:
             match_type: ""
         initial_value: 2
->>>>>>> 6f8ea66c
         max_staleness: 0s
     ec2tagger:
         ec2_instance_tag_keys:
@@ -218,21 +211,13 @@
 receivers:
     awsxray:
         dialer:
-<<<<<<< HEAD
-            timeout: "0s"
-=======
             timeout: 0s
->>>>>>> 6f8ea66c
         endpoint: 0.0.0.0:2001
         proxy_server:
             aws_endpoint: https://x-ray-endpoint.us-west-2.amazonaws.com
             certificate_file_path: ""
             dialer:
-<<<<<<< HEAD
-                timeout: "0s"
-=======
                 timeout: 0s
->>>>>>> 6f8ea66c
             endpoint: 0.0.0.0:1234
             imds_retries: 1
             local_mode: true
@@ -240,11 +225,7 @@
             proxy_address: https://proxy.proxy.com
             region: us-west-2
             role_arn: trace_role_arn_value_test
-<<<<<<< HEAD
-            service_name: "xray"
-=======
             service_name: xray
->>>>>>> 6f8ea66c
             tls:
                 ca_file: ""
                 cert_file: ""
@@ -257,8 +238,6 @@
                 reload_interval: 0s
                 server_name_override: ""
         transport: udp
-<<<<<<< HEAD
-=======
     jmx/0:
         collection_interval: 1m0s
         endpoint: localhost:12345
@@ -294,16 +273,11 @@
         truststore_path: /truststore
         truststore_type: PKCS12
         username: cwagent
->>>>>>> 6f8ea66c
     otlp/traces:
         protocols:
             grpc:
                 dialer:
-<<<<<<< HEAD
-                    timeout: "0s"
-=======
                     timeout: 0s
->>>>>>> 6f8ea66c
                 endpoint: 0.0.0.0:1111
                 include_metadata: false
                 max_concurrent_streams: 0
@@ -399,28 +373,17 @@
                 - ec2tagger
                 - transform
             receivers:
-<<<<<<< HEAD
-=======
                 - telegraf_cpu
                 - telegraf_socket_listener
                 - telegraf_procstat/1917393364
                 - telegraf_disk
                 - telegraf_statsd
->>>>>>> 6f8ea66c
                 - telegraf_swap
                 - telegraf_processes
                 - telegraf_mem
                 - telegraf_netstat
-<<<<<<< HEAD
-                - telegraf_cpu
-                - telegraf_statsd
-                - telegraf_procstat/1917393364
-                - telegraf_socket_listener
-                - telegraf_disk
-=======
                 - telegraf_processes
                 - telegraf_mem
->>>>>>> 6f8ea66c
         metrics/hostDeltaMetrics:
             exporters:
                 - awscloudwatch
