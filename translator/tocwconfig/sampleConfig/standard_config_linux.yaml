exporters:
    awscloudwatch:
        force_flush_interval: 1m0s
        max_datums_per_call: 1000
        max_values_per_datum: 150
        middleware: agenthealth/metrics
        namespace: CWAgent
        region: us-west-2
        resource_to_telemetry_conversion:
            enabled: true
extensions:
    agenthealth/metrics:
        is_usage_data_enabled: true
        stats:
            operations:
                - PutMetricData
            usage_flags:
                mode: EC2
                region_type: ACJ
processors:
    awsentity/resource:
        entity_type: Resource
        scrape_datapoint_attribute: true
        platform:  ec2
    cumulativetodelta/hostDeltaMetrics:
        exclude:
            match_type: strict
            metrics:
                - iops_in_progress
                - diskio_iops_in_progress
        include:
            match_type: ""
        initial_value: 2
        max_staleness: 0s
    ec2tagger:
        ec2_instance_tag_keys:
            - AutoScalingGroupName
        ec2_metadata_tags:
<<<<<<< HEAD
            - InstanceId
            - InstanceType
            - ImageId
=======
            - ImageId
            - InstanceId
            - InstanceType
>>>>>>> a1949778
        refresh_interval_seconds: 0s
receivers:
    telegraf_cpu:
        collection_interval: 1m0s
        initial_delay: 1s
        timeout: 0s
    telegraf_disk:
        collection_interval: 1m0s
        initial_delay: 1s
        timeout: 0s
    telegraf_diskio:
        collection_interval: 1m0s
        initial_delay: 1s
        timeout: 0s
    telegraf_mem:
        collection_interval: 1m0s
        initial_delay: 1s
        timeout: 0s
    telegraf_swap:
        collection_interval: 1m0s
        initial_delay: 1s
        timeout: 0s
service:
    extensions:
        - agenthealth/metrics
    pipelines:
        metrics/host:
            exporters:
                - awscloudwatch
            processors:
                - awsentity/resource
                - ec2tagger
            receivers:
                - telegraf_cpu
                - telegraf_disk
                - telegraf_mem
                - telegraf_swap
        metrics/hostDeltaMetrics:
            exporters:
                - awscloudwatch
            processors:
                - awsentity/resource
                - cumulativetodelta/hostDeltaMetrics
                - ec2tagger
            receivers:
                - telegraf_diskio
    telemetry:
        logs:
            development: false
            disable_caller: false
            disable_stacktrace: false
            encoding: console
            level: info
            output_paths:
                - /opt/aws/amazon-cloudwatch-agent/logs/amazon-cloudwatch-agent.log
            sampling:
                enabled: true
                initial: 2
                thereafter: 500
                tick: 10s
        metrics:
            address: ""
            level: None
        traces: {}<|MERGE_RESOLUTION|>--- conflicted
+++ resolved
@@ -17,6 +17,9 @@
             usage_flags:
                 mode: EC2
                 region_type: ACJ
+    entitystore:
+        mode: ec2
+        region: us-west-2
 processors:
     awsentity/resource:
         entity_type: Resource
@@ -36,15 +39,9 @@
         ec2_instance_tag_keys:
             - AutoScalingGroupName
         ec2_metadata_tags:
-<<<<<<< HEAD
-            - InstanceId
-            - InstanceType
-            - ImageId
-=======
             - ImageId
             - InstanceId
             - InstanceType
->>>>>>> a1949778
         refresh_interval_seconds: 0s
 receivers:
     telegraf_cpu:
@@ -70,6 +67,7 @@
 service:
     extensions:
         - agenthealth/metrics
+        - entitystore
     pipelines:
         metrics/host:
             exporters:
