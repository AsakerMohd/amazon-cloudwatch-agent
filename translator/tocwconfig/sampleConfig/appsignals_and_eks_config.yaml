exporters:
    awsemf/application_signals:
        certificate_file_path: ""
        detailed_metrics: false
        dimension_rollup_option: NoDimensionRollup
        disable_metric_extraction: false
        eks_fargate_container_insights_enabled: false
        endpoint: https://fake_endpoint
        enhanced_container_insights: false
        imds_retries: 1
        local_mode: false
        log_group_name: /aws/application-signals/data
        log_retention: 0
        log_stream_name: ""
        max_retries: 2
        metric_declarations:
            - dimensions:
                - - Environment
                  - Operation
                  - Service
                - - Environment
                  - Service
              label_matchers:
                - label_names:
                    - Telemetry.Source
                  regex: ^(ServerSpan|LocalRootSpan)$
                  separator: ;
              metric_name_selectors:
                - Latency
                - Fault
                - Error
            - dimensions:
                - - Environment
                  - Operation
                  - RemoteEnvironment
                  - RemoteOperation
                  - RemoteResourceIdentifier
                  - RemoteResourceType
                  - RemoteService
                  - Service
                - - Environment
                  - Operation
                  - RemoteEnvironment
                  - RemoteOperation
                  - RemoteService
                  - Service
                - - Environment
                  - Operation
                  - RemoteOperation
                  - RemoteResourceIdentifier
                  - RemoteResourceType
                  - RemoteService
                  - Service
                - - Environment
                  - Operation
                  - RemoteOperation
                  - RemoteService
                  - Service
                - - Environment
                  - RemoteEnvironment
                  - RemoteService
                  - Service
                - - Environment
                  - RemoteService
                  - Service
                - - Environment
                  - RemoteEnvironment
                  - RemoteOperation
                  - RemoteResourceIdentifier
                  - RemoteResourceType
                  - RemoteService
                  - Service
                - - Environment
                  - RemoteEnvironment
                  - RemoteOperation
                  - RemoteService
                  - Service
                - - Environment
                  - RemoteOperation
                  - RemoteResourceIdentifier
                  - RemoteResourceType
                  - RemoteService
                  - Service
                - - Environment
                  - RemoteOperation
                  - RemoteService
                  - Service
                - - Environment
                  - RemoteResourceIdentifier
                  - RemoteResourceType
                  - RemoteService
                  - Service
                - - RemoteResourceIdentifier
                  - RemoteResourceType
                  - RemoteService
                - - RemoteService
              label_matchers:
                - label_names:
                    - Telemetry.Source
                  regex: ^(ClientSpan|ProducerSpan|ConsumerSpan)$
                  separator: ;
              metric_name_selectors:
                - Latency
                - Fault
                - Error
        middleware: agenthealth/logs
        namespace: ApplicationSignals
        no_verify_ssl: false
        num_workers: 8
        output_destination: cloudwatch
        profile: ""
        proxy_address: ""
        region: us-east-1
        request_timeout_seconds: 30
        resource_arn: ""
        resource_to_telemetry_conversion:
            enabled: false
        retain_initial_value_of_delta_metric: false
        role_arn: ""
        version: "1"
    awsemf/containerinsights:
        certificate_file_path: ""
        detailed_metrics: false
        dimension_rollup_option: NoDimensionRollup
        disable_metric_extraction: true
        eks_fargate_container_insights_enabled: false
        endpoint: https://fake_endpoint
        enhanced_container_insights: false
        imds_retries: 1
        local_mode: false
        log_group_name: /aws/containerinsights/{ClusterName}/performance
        log_retention: 0
        log_stream_name: '{NodeName}'
        max_retries: 2
        metric_declarations:
            - dimensions:
                - - ClusterName
                  - Namespace
                  - PodName
                - - ClusterName
                - - ClusterName
                  - Namespace
                  - Service
                - - ClusterName
                  - Namespace
              metric_name_selectors:
                - pod_cpu_utilization
                - pod_memory_utilization
                - pod_network_rx_bytes
                - pod_network_tx_bytes
                - pod_cpu_utilization_over_pod_limit
                - pod_memory_utilization_over_pod_limit
            - dimensions:
                - - ClusterName
                  - Namespace
                  - PodName
              metric_name_selectors:
                - pod_number_of_container_restarts
            - dimensions:
                - - ClusterName
                  - Namespace
                  - PodName
                - - ClusterName
              metric_name_selectors:
                - pod_cpu_reserved_capacity
                - pod_memory_reserved_capacity
            - dimensions:
                - - ClusterName
                  - InstanceId
                  - NodeName
                - - ClusterName
              metric_name_selectors:
                - node_cpu_utilization
                - node_memory_utilization
                - node_network_total_bytes
                - node_cpu_reserved_capacity
                - node_memory_reserved_capacity
                - node_number_of_running_pods
                - node_number_of_running_containers
            - dimensions:
                - - ClusterName
              metric_name_selectors:
                - node_cpu_usage_total
                - node_cpu_limit
                - node_memory_working_set
                - node_memory_limit
            - dimensions:
                - - ClusterName
                  - InstanceId
                  - NodeName
                - - ClusterName
              metric_name_selectors:
                - node_filesystem_utilization
            - dimensions:
                - - ClusterName
                  - Namespace
                  - Service
                - - ClusterName
              metric_name_selectors:
                - service_number_of_running_pods
            - dimensions:
                - - ClusterName
                  - Namespace
                - - ClusterName
              metric_name_selectors:
                - namespace_number_of_running_pods
            - dimensions:
                - - ClusterName
              metric_name_selectors:
                - cluster_node_count
                - cluster_failed_node_count
        middleware: agenthealth/logs
        namespace: ContainerInsights
        no_verify_ssl: false
        num_workers: 8
        output_destination: cloudwatch
        parse_json_encoded_attr_values:
            - Sources
            - kubernetes
        profile: ""
        proxy_address: ""
        region: us-east-1
        request_timeout_seconds: 30
        resource_arn: ""
        resource_to_telemetry_conversion:
            enabled: true
        retain_initial_value_of_delta_metric: false
        role_arn: ""
        version: "0"
    awsxray/application_signals:
        certificate_file_path: ""
        endpoint: ""
        imds_retries: 1
        index_all_attributes: false
        indexed_attributes:
            - aws.local.service
            - aws.local.operation
            - aws.local.environment
            - aws.remote.service
            - aws.remote.operation
            - aws.remote.environment
            - aws.remote.resource.identifier
            - aws.remote.resource.type
        local_mode: false
        max_retries: 2
        middleware: agenthealth/traces
        no_verify_ssl: false
        num_workers: 8
        profile: ""
        proxy_address: ""
        region: us-east-1
        request_timeout_seconds: 30
        resource_arn: ""
        role_arn: ""
        telemetry:
            enabled: true
            include_metadata: true
extensions:
    agenthealth/logs:
        is_usage_data_enabled: true
        stats:
            operations:
                - PutLogEvents
            usage_flags:
                mode: EKS
                region_type: ACJ
    agenthealth/traces:
        is_usage_data_enabled: true
        stats:
            operations:
                - PutTraceSegments
            usage_flags:
                mode: EKS
                region_type: ACJ
    awsproxy/application_signals:
        aws_endpoint: ""
        certificate_file_path: ""
        dialer:
            timeout: 0s
        endpoint: 0.0.0.0:2000
        imds_retries: 1
        local_mode: false
        profile: ""
        proxy_address: ""
        region: us-east-1
        role_arn: ""
        service_name: ""
<<<<<<< HEAD
=======
    entitystore:
      mode: ec2
      region: us-east-1
      kubernetes_mode: EKS
    server:
      listen_addr: :4311
      tls_ca_path: "/etc/amazon-cloudwatch-observability-agent-client-cert/tls-ca.crt"
      tls_cert_path: "/etc/amazon-cloudwatch-observability-agent-server-cert/server.crt"
      tls_key_path: "/etc/amazon-cloudwatch-observability-agent-server-cert/server.key"
>>>>>>> a1949778
processors:
    awsapplicationsignals:
        limiter:
            disabled: false
            drop_threshold: 500
            garbage_collection_interval: 10m0s
            log_dropped_metrics: true
            rotation_interval: 10m0s
        resolvers:
            - name: TestCluster
              platform: eks
<<<<<<< HEAD
=======
    awsentity/service:
        cluster_name: TestCluster
        entity_type: Service
        kubernetes_mode: EKS
        platform: ec2
>>>>>>> a1949778
    batch/containerinsights:
        metadata_cardinality_limit: 1000
        send_batch_max_size: 0
        send_batch_size: 8192
        timeout: 5s
    resourcedetection:
        aks:
            resource_attributes:
                cloud.platform:
                    enabled: true
                cloud.provider:
                    enabled: true
                k8s.cluster.name:
                    enabled: false
        azure:
            resource_attributes:
                azure.resourcegroup.name:
                    enabled: true
                azure.vm.name:
                    enabled: true
                azure.vm.scaleset.name:
                    enabled: true
                azure.vm.size:
                    enabled: true
                cloud.account.id:
                    enabled: true
                cloud.platform:
                    enabled: true
                cloud.provider:
                    enabled: true
                cloud.region:
                    enabled: true
                host.id:
                    enabled: true
                host.name:
                    enabled: true
            tags: []
        compression: ""
        consul:
            address: ""
            datacenter: ""
            namespace: ""
            resource_attributes:
                cloud.region:
                    enabled: true
                host.id:
                    enabled: true
                host.name:
                    enabled: true
            token_file: ""
        detectors:
            - eks
            - env
            - ec2
        disable_keep_alives: false
        docker:
            resource_attributes:
                host.name:
                    enabled: true
                os.type:
                    enabled: true
        ec2:
            resource_attributes:
                cloud.account.id:
                    enabled: true
                cloud.availability_zone:
                    enabled: true
                cloud.platform:
                    enabled: true
                cloud.provider:
                    enabled: true
                cloud.region:
                    enabled: true
                host.id:
                    enabled: true
                host.image.id:
                    enabled: true
                host.name:
                    enabled: true
                host.type:
                    enabled: true
            tags:
                - ^kubernetes.io/cluster/.*$
                - ^aws:autoscaling:groupName
        ecs:
            resource_attributes:
                aws.ecs.cluster.arn:
                    enabled: true
                aws.ecs.launchtype:
                    enabled: true
                aws.ecs.task.arn:
                    enabled: true
                aws.ecs.task.family:
                    enabled: true
                aws.ecs.task.id:
                    enabled: true
                aws.ecs.task.revision:
                    enabled: true
                aws.log.group.arns:
                    enabled: true
                aws.log.group.names:
                    enabled: true
                aws.log.stream.arns:
                    enabled: true
                aws.log.stream.names:
                    enabled: true
                cloud.account.id:
                    enabled: true
                cloud.availability_zone:
                    enabled: true
                cloud.platform:
                    enabled: true
                cloud.provider:
                    enabled: true
                cloud.region:
                    enabled: true
        eks:
            resource_attributes:
                cloud.platform:
                    enabled: true
                cloud.provider:
                    enabled: true
                k8s.cluster.name:
                    enabled: false
        elasticbeanstalk:
            resource_attributes:
                cloud.platform:
                    enabled: true
                cloud.provider:
                    enabled: true
                deployment.environment:
                    enabled: true
                service.instance.id:
                    enabled: true
                service.version:
                    enabled: true
        endpoint: ""
        gcp:
            resource_attributes:
                cloud.account.id:
                    enabled: true
                cloud.availability_zone:
                    enabled: true
                cloud.platform:
                    enabled: true
                cloud.provider:
                    enabled: true
                cloud.region:
                    enabled: true
                faas.id:
                    enabled: true
                faas.instance:
                    enabled: true
                faas.name:
                    enabled: true
                faas.version:
                    enabled: true
                gcp.cloud_run.job.execution:
                    enabled: true
                gcp.cloud_run.job.task_index:
                    enabled: true
                gcp.gce.instance.hostname:
                    enabled: false
                gcp.gce.instance.name:
                    enabled: false
                host.id:
                    enabled: true
                host.name:
                    enabled: true
                host.type:
                    enabled: true
                k8s.cluster.name:
                    enabled: true
        heroku:
            resource_attributes:
                cloud.provider:
                    enabled: true
                heroku.app.id:
                    enabled: true
                heroku.dyno.id:
                    enabled: true
                heroku.release.commit:
                    enabled: true
                heroku.release.creation_timestamp:
                    enabled: true
                service.instance.id:
                    enabled: true
                service.name:
                    enabled: true
                service.version:
                    enabled: true
        http2_ping_timeout: 0s
        http2_read_idle_timeout: 0s
        idle_conn_timeout: 1m30s
        k8snode:
            auth_type: serviceAccount
            context: ""
            kube_config_path: ""
            node_from_env_var: ""
            resource_attributes:
                k8s.node.name:
                    enabled: true
                k8s.node.uid:
                    enabled: true
        lambda:
            resource_attributes:
                aws.log.group.names:
                    enabled: true
                aws.log.stream.names:
                    enabled: true
                cloud.platform:
                    enabled: true
                cloud.provider:
                    enabled: true
                cloud.region:
                    enabled: true
                faas.instance:
                    enabled: true
                faas.max_memory:
                    enabled: true
                faas.name:
                    enabled: true
                faas.version:
                    enabled: true
        max_idle_conns: 100
        openshift:
            address: ""
            resource_attributes:
                cloud.platform:
                    enabled: true
                cloud.provider:
                    enabled: true
                cloud.region:
                    enabled: true
                k8s.cluster.name:
                    enabled: true
            tls:
                ca_file: ""
                cert_file: ""
                include_system_ca_certs_pool: false
                insecure: false
                insecure_skip_verify: false
                key_file: ""
                max_version: ""
                min_version: ""
                reload_interval: 0s
                server_name_override: ""
            token: ""
        override: true
        proxy_url: ""
        read_buffer_size: 0
        system:
            resource_attributes:
                host.arch:
                    enabled: false
                host.cpu.cache.l2.size:
                    enabled: false
                host.cpu.family:
                    enabled: false
                host.cpu.model.id:
                    enabled: false
                host.cpu.model.name:
                    enabled: false
                host.cpu.stepping:
                    enabled: false
                host.cpu.vendor.id:
                    enabled: false
                host.id:
                    enabled: false
                host.ip:
                    enabled: false
                host.mac:
                    enabled: false
                host.name:
                    enabled: true
                os.description:
                    enabled: false
                os.type:
                    enabled: true
        timeout: 2s
        tls:
            ca_file: ""
            cert_file: ""
            include_system_ca_certs_pool: false
            insecure: false
            insecure_skip_verify: false
            key_file: ""
            max_version: ""
            min_version: ""
            reload_interval: 0s
            server_name_override: ""
        write_buffer_size: 0
receivers:
    awscontainerinsightreceiver:
        accelerated_compute_metrics: false
        add_container_name_metric_label: false
        add_full_pod_name_metric_label: false
        add_service_as_attribute: true
        certificate_file_path: ""
        cluster_name: TestCluster
        collection_interval: 30s
        container_orchestrator: eks
        enable_control_plane_metrics: false
        endpoint: ""
        host_ip: ""
        host_name: ""
        imds_retries: 1
        kube_config_path: ""
        leader_lock_name: cwagent-clusterleader
        leader_lock_using_config_map_only: true
        local_mode: false
        max_retries: 0
        no_verify_ssl: false
        num_workers: 0
        prefer_full_pod_name: false
        profile: ""
        proxy_address: ""
        region: us-east-1
        request_timeout_seconds: 0
        resource_arn: ""
        role_arn: ""
    otlp/application_signals:
        protocols:
            grpc:
                dialer:
                    timeout: 0s
                endpoint: 0.0.0.0:4315
                include_metadata: false
                max_concurrent_streams: 0
                max_recv_msg_size_mib: 0
                read_buffer_size: 524288
                tls:
                    ca_file: ""
                    cert_file: path/to/cert.crt
                    client_ca_file: ""
                    client_ca_file_reload: false
                    include_system_ca_certs_pool: false
                    key_file: path/to/key.key
                    max_version: ""
                    min_version: ""
                    reload_interval: 0s
                transport: tcp
                write_buffer_size: 0
            http:
                endpoint: 0.0.0.0:4316
                include_metadata: false
                logs_url_path: /v1/logs
                max_request_body_size: 0
                metrics_url_path: /v1/metrics
                tls:
                    ca_file: ""
                    cert_file: path/to/cert.crt
                    client_ca_file: ""
                    client_ca_file_reload: false
                    include_system_ca_certs_pool: false
                    key_file: path/to/key.key
                    max_version: ""
                    min_version: ""
                    reload_interval: 0s
                traces_url_path: /v1/traces
service:
    extensions:
        - awsproxy/application_signals
        - agenthealth/traces
        - agenthealth/logs
<<<<<<< HEAD
=======
        - entitystore
        - server
>>>>>>> a1949778
    pipelines:
        metrics/application_signals:
            exporters:
                - awsemf/application_signals
            processors:
<<<<<<< HEAD
=======
                - awsentity/service
>>>>>>> a1949778
                - resourcedetection
                - awsapplicationsignals
            receivers:
                - otlp/application_signals
        metrics/containerinsights:
            exporters:
                - awsemf/containerinsights
            processors:
                - batch/containerinsights
            receivers:
                - awscontainerinsightreceiver
        traces/application_signals:
            exporters:
                - awsxray/application_signals
            processors:
                - resourcedetection
                - awsapplicationsignals
            receivers:
                - otlp/application_signals
    telemetry:
        logs:
            development: false
            disable_caller: false
            disable_stacktrace: false
            encoding: console
            level: info
            sampling:
                enabled: true
                initial: 2
                thereafter: 500
                tick: 10s
        metrics:
            address: ""
            level: None
        traces: {}<|MERGE_RESOLUTION|>--- conflicted
+++ resolved
@@ -285,8 +285,6 @@
         region: us-east-1
         role_arn: ""
         service_name: ""
-<<<<<<< HEAD
-=======
     entitystore:
       mode: ec2
       region: us-east-1
@@ -296,7 +294,6 @@
       tls_ca_path: "/etc/amazon-cloudwatch-observability-agent-client-cert/tls-ca.crt"
       tls_cert_path: "/etc/amazon-cloudwatch-observability-agent-server-cert/server.crt"
       tls_key_path: "/etc/amazon-cloudwatch-observability-agent-server-cert/server.key"
->>>>>>> a1949778
 processors:
     awsapplicationsignals:
         limiter:
@@ -308,14 +305,11 @@
         resolvers:
             - name: TestCluster
               platform: eks
-<<<<<<< HEAD
-=======
     awsentity/service:
         cluster_name: TestCluster
         entity_type: Service
         kubernetes_mode: EKS
         platform: ec2
->>>>>>> a1949778
     batch/containerinsights:
         metadata_cardinality_limit: 1000
         send_batch_max_size: 0
@@ -681,20 +675,14 @@
         - awsproxy/application_signals
         - agenthealth/traces
         - agenthealth/logs
-<<<<<<< HEAD
-=======
         - entitystore
         - server
->>>>>>> a1949778
     pipelines:
         metrics/application_signals:
             exporters:
                 - awsemf/application_signals
             processors:
-<<<<<<< HEAD
-=======
                 - awsentity/service
->>>>>>> a1949778
                 - resourcedetection
                 - awsapplicationsignals
             receivers:
