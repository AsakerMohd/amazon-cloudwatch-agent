--- conflicted
+++ resolved
@@ -276,27 +276,18 @@
         aws_endpoint: ""
         certificate_file_path: ""
         dialer:
-<<<<<<< HEAD
-          timeout: "0s"
-=======
             timeout: 0s
->>>>>>> 6f8ea66c
         endpoint: 0.0.0.0:2000
         imds_retries: 1
         local_mode: false
         profile: ""
         proxy_address: ""
         region: us-east-1
-<<<<<<< HEAD
+        role_arn: ""
         service_name: ""
-        role_arn: ""
     entitystore:
       mode: ec2
       region: us-east-1
-=======
-        role_arn: ""
-        service_name: ""
->>>>>>> 6f8ea66c
 processors:
     awsapplicationsignals:
         limiter:
@@ -306,14 +297,9 @@
             log_dropped_metrics: true
             rotation_interval: 10m0s
         resolvers:
-<<<<<<< HEAD
           - name: TestCluster
             platform: k8s
     awsentity: {}
-=======
-            - name: TestCluster
-              platform: k8s
->>>>>>> 6f8ea66c
     batch/containerinsights:
         metadata_cardinality_limit: 1000
         send_batch_max_size: 0
@@ -327,11 +313,7 @@
                 cloud.provider:
                     enabled: true
                 k8s.cluster.name:
-<<<<<<< HEAD
-                  enabled: false
-=======
-                    enabled: false
->>>>>>> 6f8ea66c
+                    enabled: false
         azure:
             resource_attributes:
                 azure.resourcegroup.name:
@@ -354,10 +336,7 @@
                     enabled: true
                 host.name:
                     enabled: true
-<<<<<<< HEAD
-=======
             tags: []
->>>>>>> 6f8ea66c
         compression: ""
         consul:
             address: ""
@@ -415,17 +394,10 @@
                     enabled: true
                 aws.ecs.task.family:
                     enabled: true
-<<<<<<< HEAD
+                aws.ecs.task.id:
+                    enabled: true
                 aws.ecs.task.revision:
                     enabled: true
-                aws.ecs.task.id:
-                  enabled: true
-=======
-                aws.ecs.task.id:
-                    enabled: true
-                aws.ecs.task.revision:
-                    enabled: true
->>>>>>> 6f8ea66c
                 aws.log.group.arns:
                     enabled: true
                 aws.log.group.names:
@@ -451,11 +423,7 @@
                 cloud.provider:
                     enabled: true
                 k8s.cluster.name:
-<<<<<<< HEAD
-                  enabled: false
-=======
-                    enabled: false
->>>>>>> 6f8ea66c
+                    enabled: false
         elasticbeanstalk:
             resource_attributes:
                 cloud.platform:
@@ -523,21 +491,13 @@
                     enabled: true
                 service.version:
                     enabled: true
-<<<<<<< HEAD
-        http2_ping_timeout: "0s"
-        http2_read_idle_timeout: "0s"
-=======
         http2_ping_timeout: 0s
         http2_read_idle_timeout: 0s
->>>>>>> 6f8ea66c
         idle_conn_timeout: 1m30s
         k8snode:
             auth_type: serviceAccount
             context: ""
-<<<<<<< HEAD
-=======
             kube_config_path: ""
->>>>>>> 6f8ea66c
             node_from_env_var: ""
             resource_attributes:
                 k8s.node.name:
@@ -577,18 +537,6 @@
                 k8s.cluster.name:
                     enabled: true
             tls:
-<<<<<<< HEAD
-              ca_file: ""
-              cert_file: ""
-              include_system_ca_certs_pool: false
-              insecure: false
-              insecure_skip_verify: false
-              key_file: ""
-              max_version: ""
-              min_version: ""
-              reload_interval: "0s"
-              server_name_override: ""
-=======
                 ca_file: ""
                 cert_file: ""
                 include_system_ca_certs_pool: false
@@ -599,7 +547,6 @@
                 min_version: ""
                 reload_interval: 0s
                 server_name_override: ""
->>>>>>> 6f8ea66c
             token: ""
         override: true
         proxy_url: ""
@@ -623,15 +570,9 @@
                 host.id:
                     enabled: false
                 host.ip:
-<<<<<<< HEAD
-                  enabled: false
+                    enabled: false
                 host.mac:
-                  enabled: false
-=======
-                    enabled: false
-                host.mac:
-                    enabled: false
->>>>>>> 6f8ea66c
+                    enabled: false
                 host.name:
                     enabled: true
                 os.description:
@@ -640,18 +581,6 @@
                     enabled: true
         timeout: 2s
         tls:
-<<<<<<< HEAD
-          ca_file: ""
-          cert_file: ""
-          include_system_ca_certs_pool: false
-          insecure: false
-          insecure_skip_verify: false
-          key_file: ""
-          max_version: ""
-          min_version: ""
-          reload_interval: "0s"
-          server_name_override: ""
-=======
             ca_file: ""
             cert_file: ""
             include_system_ca_certs_pool: false
@@ -662,7 +591,6 @@
             min_version: ""
             reload_interval: 0s
             server_name_override: ""
->>>>>>> 6f8ea66c
         write_buffer_size: 0
 receivers:
     awscontainerinsightreceiver:
@@ -696,11 +624,8 @@
     otlp/application_signals:
         protocols:
             grpc:
-<<<<<<< HEAD
-=======
                 dialer:
                     timeout: 0s
->>>>>>> 6f8ea66c
                 endpoint: 0.0.0.0:4315
                 dialer:
                   timeout: "0s"
@@ -728,10 +653,7 @@
             exporters:
                 - awsemf/application_signals
             processors:
-<<<<<<< HEAD
                 - awsentity
-=======
->>>>>>> 6f8ea66c
                 - resourcedetection
                 - awsapplicationsignals
             receivers:
