connectors: {}
exporters:
    awscloudwatch:
        drop_original_metrics:
            CPU_USAGE_IDLE: true
            cpu_time_active: true
            nvidia_smi_temperature_gpu: true
            nvidia_smi_utilization_gpu: true
        force_flush_interval: 1m0s
        max_datums_per_call: 1000
        max_values_per_datum: 150
        middleware: agenthealth/metrics
        mode: EC2
        namespace: CWAgent
        region: us-west-2
        region_type: ACJ
        resource_to_telemetry_conversion:
            enabled: true
extensions:
    agenthealth/metrics:
        is_usage_data_enabled: true
        stats:
            operations:
                - PutMetricData
processors:
    ec2tagger:
        ec2_instance_tag_keys:
            - AutoScalingGroupName
        ec2_metadata_tags:
            - InstanceType
            - ImageId
            - InstanceId
<<<<<<< HEAD
            - InstanceType
=======
>>>>>>> 8abbc2d3
        imds_retries: 1
        refresh_interval_seconds: 0s
    transform:
        error_mode: propagate
        log_statements: []
        metric_statements:
            - context: metric
              statements:
                - set(unit, "unit") where name == "cpu_usage_idle"
                - set(name, "CPU_USAGE_IDLE") where name == "cpu_usage_idle"
                - set(unit, "unit") where name == "cpu_usage_nice"
        trace_statements: []
receivers:
    telegraf_cpu:
        collection_interval: 10s
        initial_delay: 1s
        timeout: 0s
    telegraf_disk:
        collection_interval: 1m0s
        initial_delay: 1s
        timeout: 0s
    telegraf_nvidia_smi:
        collection_interval: 1m0s
        initial_delay: 1s
        timeout: 0s
service:
    extensions:
        - agenthealth/metrics
    pipelines:
        metrics/host:
            exporters:
                - awscloudwatch
            processors:
                - ec2tagger
                - transform
            receivers:
                - telegraf_nvidia_smi
                - telegraf_cpu
                - telegraf_disk
    telemetry:
        logs:
            development: false
            disable_caller: false
            disable_stacktrace: false
            encoding: console
            error_output_paths: []
            initial_fields: {}
            level: info
            output_paths:
                - /opt/aws/amazon-cloudwatch-agent/logs/amazon-cloudwatch-agent.log
            sampling:
                enabled: true
                initial: 2
                thereafter: 500
                tick: 10s
        metrics:
            address: ""
            level: None
            readers: []
        resource: {}
        traces:
            processors: []
            propagators: []<|MERGE_RESOLUTION|>--- conflicted
+++ resolved
@@ -27,13 +27,9 @@
         ec2_instance_tag_keys:
             - AutoScalingGroupName
         ec2_metadata_tags:
-            - InstanceType
             - ImageId
             - InstanceId
-<<<<<<< HEAD
             - InstanceType
-=======
->>>>>>> 8abbc2d3
         imds_retries: 1
         refresh_interval_seconds: 0s
     transform:
@@ -70,9 +66,9 @@
                 - ec2tagger
                 - transform
             receivers:
-                - telegraf_nvidia_smi
                 - telegraf_cpu
                 - telegraf_disk
+                - telegraf_nvidia_smi
     telemetry:
         logs:
             development: false
