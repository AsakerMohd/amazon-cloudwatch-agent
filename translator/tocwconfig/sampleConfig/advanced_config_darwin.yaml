exporters:
    awscloudwatch:
        force_flush_interval: 1m0s
        max_datums_per_call: 1000
        max_values_per_datum: 150
        middleware: agenthealth/metrics
        namespace: CWAgent
        region: us-west-2
        resource_to_telemetry_conversion:
            enabled: true
extensions:
    agenthealth/metrics:
        is_usage_data_enabled: true
        stats:
            operations:
                - PutMetricData
            usage_flags:
                mode: EC2
                region_type: ACJ
processors:
    awsentity/resource:
        entity_type: Resource
        scrape_datapoint_attribute: true
        platform: ec2
    cumulativetodelta/hostDeltaMetrics:
        exclude:
            match_type: strict
            metrics:
                - iops_in_progress
                - diskio_iops_in_progress
        include:
            match_type: ""
        initial_value: 2
        max_staleness: 0s
    ec2tagger:
        ec2_instance_tag_keys:
            - AutoScalingGroupName
        ec2_metadata_tags:
            - ImageId
            - InstanceId
            - InstanceType
        imds_retries: 1
        refresh_interval_seconds: 0s
receivers:
    telegraf_cpu:
        collection_interval: 1m0s
        initial_delay: 1s
        timeout: 0s
    telegraf_disk:
        collection_interval: 1m0s
        initial_delay: 1s
        timeout: 0s
    telegraf_diskio:
        collection_interval: 1m0s
        initial_delay: 1s
        timeout: 0s
    telegraf_mem:
        collection_interval: 1m0s
        initial_delay: 1s
        timeout: 0s
    telegraf_netstat:
        collection_interval: 1m0s
        initial_delay: 1s
        timeout: 0s
    telegraf_swap:
        collection_interval: 1m0s
        initial_delay: 1s
        timeout: 0s
service:
    extensions:
        - agenthealth/metrics
    pipelines:
        metrics/host:
            exporters:
                - awscloudwatch
            processors:
                - awsentity/resource
                - ec2tagger
            receivers:
<<<<<<< HEAD
                - telegraf_netstat
                - telegraf_swap
                - telegraf_cpu
                - telegraf_disk
                - telegraf_mem
=======
                - telegraf_disk
                - telegraf_mem
                - telegraf_netstat
                - telegraf_swap
                - telegraf_cpu
>>>>>>> a1949778
        metrics/hostDeltaMetrics:
            exporters:
                - awscloudwatch
            processors:
                - awsentity/resource
                - cumulativetodelta/hostDeltaMetrics
                - ec2tagger
            receivers:
                - telegraf_diskio
    telemetry:
        logs:
            development: false
            disable_caller: false
            disable_stacktrace: false
            encoding: console
            level: info
            output_paths:
                - /opt/aws/amazon-cloudwatch-agent/logs/amazon-cloudwatch-agent.log
            sampling:
                enabled: true
                initial: 2
                thereafter: 500
                tick: 10s
        metrics:
            address: ""
            level: None
        traces: {}<|MERGE_RESOLUTION|>--- conflicted
+++ resolved
@@ -17,6 +17,9 @@
             usage_flags:
                 mode: EC2
                 region_type: ACJ
+    entitystore:
+        mode: ec2
+        region: us-west-2
 processors:
     awsentity/resource:
         entity_type: Resource
@@ -69,6 +72,7 @@
 service:
     extensions:
         - agenthealth/metrics
+        - entitystore
     pipelines:
         metrics/host:
             exporters:
@@ -77,19 +81,11 @@
                 - awsentity/resource
                 - ec2tagger
             receivers:
-<<<<<<< HEAD
+                - telegraf_disk
                 - telegraf_netstat
                 - telegraf_swap
                 - telegraf_cpu
-                - telegraf_disk
                 - telegraf_mem
-=======
-                - telegraf_disk
-                - telegraf_mem
-                - telegraf_netstat
-                - telegraf_swap
-                - telegraf_cpu
->>>>>>> a1949778
         metrics/hostDeltaMetrics:
             exporters:
                 - awscloudwatch
