--- conflicted
+++ resolved
@@ -1,13 +1,8 @@
 exporters:
-<<<<<<< HEAD
-    cloudwatch: {}
-    cloudwatchlogs: {}
-processors:
-    ec2tagger: {}
-=======
     telegraf_cloudwatch: {}
     telegraf_cloudwatchlogs: {}
->>>>>>> 4d538aec
+processors:
+    telegraf_ec2tagger: {}
 receivers:
     telegraf_logfile: {}
     telegraf_nvidia_smi: {}
@@ -20,16 +15,10 @@
     pipelines:
         metrics:
             exporters:
-<<<<<<< HEAD
-                - cloudwatchlogs
-                - cloudwatch
-            processors:
-                - ec2tagger
-=======
                 - telegraf_cloudwatchlogs
                 - telegraf_cloudwatch
-            processors: []
->>>>>>> 4d538aec
+            processors:
+                - telegraf_ec2tagger
             receivers:
                 - telegraf_win_perf_counters
                 - telegraf_nvidia_smi
