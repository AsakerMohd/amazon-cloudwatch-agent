exporters:
    awscloudwatch:
        force_flush_interval: 1m0s
        max_datums_per_call: 1000
        max_values_per_datum: 150
        middleware: agenthealth/metrics
        namespace: CWAgent
        region: us-east-1
        resource_to_telemetry_conversion:
            enabled: true
extensions:
    agenthealth/metrics:
        is_usage_data_enabled: true
        stats:
            operations:
                - PutMetricData
            usage_flags:
                mode: EC2
                region_type: ACJ
processors:
    awsentity/resource:
        entity_type: Resource
        scrape_datapoint_attribute: true
        platform:  ec2
    cumulativetodelta/hostDeltaMetrics:
        exclude:
            match_type: ""
        include:
            match_type: ""
        initial_value: 2
        max_staleness: 0s
    ec2tagger:
        ec2_instance_tag_keys:
            - AutoScalingGroupName
        ec2_metadata_tags:
<<<<<<< HEAD
            - ImageId
            - InstanceId
            - InstanceType
=======
            - InstanceId
            - InstanceType
            - ImageId
>>>>>>> a1949778
        imds_retries: 1
        refresh_interval_seconds: 0s
receivers:
    telegraf_net:
        collection_interval: 1m0s
        initial_delay: 1s
        timeout: 0s
service:
    extensions:
        - agenthealth/metrics
    pipelines:
        metrics/hostDeltaMetrics:
            exporters:
                - awscloudwatch
            processors:
                - awsentity/resource
                - cumulativetodelta/hostDeltaMetrics
                - ec2tagger
            receivers:
                - telegraf_net
    telemetry:
        logs:
            development: false
            disable_caller: false
            disable_stacktrace: false
            encoding: console
            level: info
            output_paths:
                - /opt/aws/amazon-cloudwatch-agent/logs/amazon-cloudwatch-agent.log
            sampling:
                enabled: true
                initial: 2
                thereafter: 500
                tick: 10s
        metrics:
            address: ""
            level: None
        traces: {}<|MERGE_RESOLUTION|>--- conflicted
+++ resolved
@@ -17,6 +17,9 @@
             usage_flags:
                 mode: EC2
                 region_type: ACJ
+    entitystore:
+        mode: ec2
+        region: us-east-1
 processors:
     awsentity/resource:
         entity_type: Resource
@@ -33,15 +36,9 @@
         ec2_instance_tag_keys:
             - AutoScalingGroupName
         ec2_metadata_tags:
-<<<<<<< HEAD
-            - ImageId
-            - InstanceId
-            - InstanceType
-=======
             - InstanceId
             - InstanceType
             - ImageId
->>>>>>> a1949778
         imds_retries: 1
         refresh_interval_seconds: 0s
 receivers:
@@ -52,6 +49,7 @@
 service:
     extensions:
         - agenthealth/metrics
+        - entitystore
     pipelines:
         metrics/hostDeltaMetrics:
             exporters:
