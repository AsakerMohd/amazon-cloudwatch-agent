--- conflicted
+++ resolved
@@ -29,14 +29,11 @@
             usage_flags:
                 mode: EC2
                 region_type: ACJ
-<<<<<<< HEAD
     entitystore:
         mode: ec2
         profile: default
         region: us-west-2
         shared_credential_file: /root/.aws/credentials
-=======
->>>>>>> 6f8ea66c
 processors:
     batch/xray:
         metadata_cardinality_limit: 1000
@@ -54,11 +51,7 @@
             aws_endpoint: ""
             certificate_file_path: ""
             dialer:
-<<<<<<< HEAD
-                timeout: "0s"
-=======
                 timeout: 0s
->>>>>>> 6f8ea66c
             endpoint: 127.0.0.1:2000
             imds_retries: 2
             local_mode: false
@@ -66,11 +59,7 @@
             proxy_address: ""
             region: us-west-2
             role_arn: ""
-<<<<<<< HEAD
-            service_name: "xray"
-=======
             service_name: xray
->>>>>>> 6f8ea66c
             shared_credentials_file:
                 - /root/.aws/credentials
         transport: udp
@@ -78,11 +67,7 @@
         protocols:
             grpc:
                 dialer:
-<<<<<<< HEAD
-                    timeout: "0s"
-=======
                     timeout: 0s
->>>>>>> 6f8ea66c
                 endpoint: 127.0.0.1:4317
                 include_metadata: false
                 max_concurrent_streams: 0
