# Copyright Amazon.com, Inc. or its affiliates. All Rights Reserved.
# SPDX-License-Identifier: MIT

name: Run Integration Tests
env:
  PRIVATE_KEY: ${{ secrets.AWS_PRIVATE_KEY  }}
  TERRAFORM_AWS_ASSUME_ROLE: ${{ vars.TERRAFORM_AWS_ASSUME_ROLE }}
  TERRAFORM_AWS_ASSUME_ROLE_DURATION: 14400 # 4 hours
  S3_INTEGRATION_BUCKET: ${{ vars.S3_INTEGRATION_BUCKET }}
  KEY_NAME: ${{ secrets.KEY_NAME }}
  CF_IAM_ROLE: ${{ secrets.CF_IAM_ROLE }}
  CF_KEY_NAME: ${{ secrets.CF_KEY_NAME }}
  ECR_INTEGRATION_TEST_REPO: "cwagent-integration-test"
  CWA_GITHUB_TEST_REPO_NAME: "aws/amazon-cloudwatch-agent-test"
  CWA_GITHUB_TEST_REPO_URL: "https://github.com/aws/amazon-cloudwatch-agent-test.git"
  CWA_GITHUB_TEST_REPO_BRANCH: "main"
  TERRAFORM_AWS_ASSUME_ROLE_ITAR: ${{ vars.TERRAFORM_AWS_ASSUME_ROLE_ITAR }}
  S3_INTEGRATION_BUCKET_ITAR: ${{ vars.S3_INTEGRATION_BUCKET_ITAR }}
  TERRAFORM_AWS_ASSUME_ROLE_CN: ${{ vars.TERRAFORM_AWS_ASSUME_ROLE_CN }}
  S3_INTEGRATION_BUCKET_CN: ${{ vars.S3_INTEGRATION_BUCKET_CN }}

on:
  workflow_dispatch:
    inputs:
      build_run_id:
        description: 'The ID of the build-test-artifacts workflow run'
        type: number
        required: true
      build_sha:
        description: 'The SHA of the build-test-artifacts workflow run'
        type: string
        required: true

concurrency:
  group: ${{ github.workflow }}-${{ github.ref_name }}
  cancel-in-progress: true

jobs:
<<<<<<< HEAD
  BuildAndUpload:
    uses: ./.github/workflows/test-build.yml
    secrets: inherit
    permissions:
      id-token: write
      contents: read
    with:
      BucketKey: "integration-test/binary/${{ github.sha }}"
      PackageBucketKey: "integration-test/packaging/${{ github.sha }}"
      TerraformAWSAssumeRole: ${{ vars.TERRAFORM_AWS_ASSUME_ROLE }}
      Bucket: ${{ vars.S3_INTEGRATION_BUCKET }}

  BuildAndUploadPackages:
    uses: ./.github/workflows/test-build-packages.yml
    needs: [BuildAndUpload]
    secrets: inherit
    permissions:
      id-token: write
      contents: read
    with:
      BucketKey: "integration-test/binary/${{ github.sha }}"
      PackageBucketKey: "integration-test/packaging/${{ github.sha }}"
      TerraformAWSAssumeRole: ${{ vars.TERRAFORM_AWS_ASSUME_ROLE }}
      Bucket: ${{ vars.S3_INTEGRATION_BUCKET }}

  BuildDocker:
    needs: [BuildAndUpload]
    uses: ./.github/workflows/test-build-docker.yml
    secrets: inherit
    permissions:
      id-token: write
      contents: read
    with:
      ContainerRepositoryNameAndTag: "cwagent-integration-test:${{ github.sha }}"
      BucketKey: "integration-test/binary/${{ github.sha }}"
      PackageBucketKey: "integration-test/packaging/${{ github.sha }}"
=======
  CheckBuildTestArtifacts:
    runs-on: ubuntu-latest
    steps:
      - run: |
          if [[ ${{ inputs.build_sha }} == ${{ github.sha }} ]]; then
            echo "Build SHA matches test SHA"
          else
            echo "Build SHA does not match test SHA"
            exit 1
          fi
      - run: |
          conclusion=$(gh run view ${{ inputs.build_run_id }} --repo $GITHUB_REPOSITORY --json conclusion -q '.conclusion')
          if [[ $conclusion == "success" ]]; then
            echo "Run succeeded"
          else
            echo "Run failed"
            exit 1
          fi
        env:
          GH_TOKEN: ${{ secrets.GITHUB_TOKEN }}
>>>>>>> 6f8ea66c

  BuildAndUploadITAR:
    uses: ./.github/workflows/test-build.yml
    secrets: inherit
    permissions:
      id-token: write
      contents: read
    with:
      BucketKey: "integration-test/binary/${{ github.sha }}"
      PackageBucketKey: "integration-test/packaging/${{ github.sha }}"
      Region: "us-gov-east-1"
      TerraformAWSAssumeRole: ${{ vars.TERRAFORM_AWS_ASSUME_ROLE_ITAR }}
      Bucket: ${{ vars.S3_INTEGRATION_BUCKET_ITAR }}

  BuildAndUploadCN:
    uses: ./.github/workflows/test-build.yml
    secrets: inherit
    permissions:
      id-token: write
      contents: read
    with:
      BucketKey: "integration-test/binary/${{ github.sha }}"
      PackageBucketKey: "integration-test/packaging/${{ github.sha }}"
      Region: "cn-north-1"
      TerraformAWSAssumeRole: ${{ vars.TERRAFORM_AWS_ASSUME_ROLE_CN }}
      Bucket: ${{ vars.S3_INTEGRATION_BUCKET_CN }}

  GenerateTestMatrix:
    needs: [ CheckBuildTestArtifacts ]
    name: 'GenerateTestMatrix'
    runs-on: ubuntu-latest
    outputs:
      ec2_gpu_matrix: ${{ steps.set-matrix.outputs.ec2_gpu_matrix }}
      ec2_linux_matrix: ${{ steps.set-matrix.outputs.ec2_linux_matrix }}
      ec2_windows_matrix: ${{ steps.set-matrix.outputs.ec2_windows_matrix }}
      ec2_mac_matrix: ${{ steps.set-matrix.outputs.ec2_mac_matrix }}
      ec2_performance_matrix: ${{steps.set-matrix.outputs.ec2_performance_matrix}}
      ec2_windows_performance_matrix: ${{steps.set-matrix.outputs.ec2_windows_performance_matrix}}
      ec2_stress_matrix: ${{steps.set-matrix.outputs.ec2_stress_matrix}}
      ec2_windows_stress_matrix: ${{steps.set-matrix.outputs.ec2_windows_stress_matrix}}
      ecs_ec2_launch_daemon_matrix: ${{ steps.set-matrix.outputs.ecs_ec2_launch_daemon_matrix }}
      ecs_fargate_matrix: ${{ steps.set-matrix.outputs.ecs_fargate_matrix }}
      eks_daemon_matrix: ${{ steps.set-matrix.outputs.eks_daemon_matrix }}
      eks_deployment_matrix: ${{ steps.set-matrix.outputs.eks_deployment_matrix }}
      ec2_linux_itar_matrix: ${{ steps.set-matrix.outputs.ec2_linux_itar_matrix }}
      ec2_linux_china_matrix: ${{ steps.set-matrix.outputs.ec2_linux_china_matrix }}
<<<<<<< HEAD

=======
      eks_addon_matrix: ${{ steps.set-matrix.outputs.eks_addon_matrix }}
>>>>>>> 6f8ea66c
    steps:
      - uses: actions/checkout@v3
        with:
          repository: ${{env.CWA_GITHUB_TEST_REPO_NAME}}
          ref: ${{env.CWA_GITHUB_TEST_REPO_BRANCH}}

      - name: Set up Go 1.x
        uses: actions/setup-go@v4
        with:
          go-version: ~1.22.2

      - name: Generate matrix
        id: set-matrix
        run: |
          go run --tags=generator generator/test_case_generator.go
          echo "::set-output name=ec2_gpu_matrix::$(echo $(cat generator/resources/ec2_gpu_complete_test_matrix.json))"
          echo "::set-output name=eks_addon_matrix::$(echo $(cat generator/resources/eks_addon_complete_test_matrix.json))"
          echo "::set-output name=ec2_linux_matrix::$(echo $(cat generator/resources/ec2_linux_complete_test_matrix.json))"
          echo "::set-output name=ec2_windows_matrix::$(echo $(cat generator/resources/ec2_windows_complete_test_matrix.json))"
          echo "::set-output name=ec2_mac_matrix::$(echo $(cat generator/resources/ec2_mac_complete_test_matrix.json))"
          echo "::set-output name=ec2_performance_matrix::$(echo $(cat generator/resources/ec2_performance_complete_test_matrix.json))"
          echo "::set-output name=ec2_windows_performance_matrix::$(echo $(cat generator/resources/ec2_windows_performance_complete_test_matrix.json))"
          echo "::set-output name=ec2_stress_matrix::$(echo $(cat generator/resources/ec2_stress_complete_test_matrix.json))"
          echo "::set-output name=ec2_windows_stress_matrix::$(echo $(cat generator/resources/ec2_windows_stress_complete_test_matrix.json))"
          echo "::set-output name=ecs_ec2_launch_daemon_matrix::$(echo $(cat generator/resources/ecs_ec2_daemon_complete_test_matrix.json))"
          echo "::set-output name=ecs_fargate_matrix::$(echo $(cat generator/resources/ecs_fargate_complete_test_matrix.json))"
          echo "::set-output name=eks_daemon_matrix::$(echo $(cat generator/resources/eks_daemon_complete_test_matrix.json))"
          echo "::set-output name=eks_deployment_matrix::$(echo $(cat generator/resources/eks_deployment_complete_test_matrix.json))"
          echo "::set-output name=ec2_linux_itar_matrix::$(echo $(cat generator/resources/ec2_linux_itar_complete_test_matrix.json))"
          echo "::set-output name=ec2_linux_china_matrix::$(echo $(cat generator/resources/ec2_linux_china_complete_test_matrix.json))"

      - name: Echo test plan matrix
        run: |
          echo "ec2_gpu_matrix: ${{ steps.set-matrix.outputs.ec2_gpu_matrix }}"
          echo "eks_addon_matrix: ${{ steps.set-matrix.outputs.eks_addon_matrix }}"
          echo "ec2_linux_matrix: ${{ steps.set-matrix.outputs.ec2_linux_matrix }}"
          echo "ec2_windows_matrix: ${{ steps.set-matrix.outputs.ec2_windows_matrix }}"
          echo "ec2_mac_matrix: ${{ steps.set-matrix.outputs.ec2_mac_matrix }}"
          echo "ec2_performance_matrix: ${{ steps.set-matrix.outputs.ec2_performance_matrix}}"
          echo "ec2_windows_performance_matrix: ${{ steps.set-matrix.outputs.ec2_windows_performance_matrix}}"
          echo "ec2_stress_matrix: ${{ steps.set-matrix.outputs.ec2_stress_matrix}}"
          echo "ec2_windows_stress_matrix: ${{ steps.set-matrix.outputs.ec2_windows_stress_matrix}}"
          echo "ecs_ec2_launch_daemon_matrix: ${{ steps.set-matrix.outputs.ecs_ec2_launch_daemon_matrix }}"
          echo "ecs_fargate_matrix: ${{ steps.set-matrix.outputs.ecs_fargate_matrix }}"
          echo "eks_daemon_matrix: ${{ steps.set-matrix.outputs.eks_daemon_matrix }}"
          echo "eks_deployment_matrix: ${{ steps.set-matrix.outputs.eks_deployment_matrix }}"
          echo "ec2_linux_itar_matrix: ${{ steps.set-matrix.outputs.ec2_linux_itar_matrix }}"
          echo "ec2_linux_china_matrix: ${{ steps.set-matrix.outputs.ec2_linux_china_matrix }}"

  CloudformationTest:
    needs: [GenerateTestMatrix]
    name: 'CFTest'
    runs-on: ubuntu-latest
    strategy:
      fail-fast: false
    permissions:
      id-token: write
      contents: read
    steps:
      - uses: actions/checkout@v3
        with:
          repository: ${{env.CWA_GITHUB_TEST_REPO_NAME}}
          ref: ${{env.CWA_GITHUB_TEST_REPO_BRANCH}}
          path: test

      - name: Set up Go 1.x
        uses: actions/setup-go@v2
        with:
          go-version: ~1.22.2

      - name: Configure AWS Credentials
        uses: aws-actions/configure-aws-credentials@v2
        with:
          role-to-assume: ${{ env.TERRAFORM_AWS_ASSUME_ROLE }}
          aws-region: us-west-2
          role-duration-seconds: ${{ env.TERRAFORM_AWS_ASSUME_ROLE_DURATION }}

      - name: Cache if success
        id: cf-integration-test
        uses: actions/cache@v2
        with:
          path: go.mod
          key: "cf-integration-${{ github.sha }}-test"

      - name: Test cf
        if: steps.ec2-linux-integration-test.outputs.cache-hit != 'true'
        run: |
          cd test/test/cloudformation
          go test -timeout 1h -package_path=s3://${S3_INTEGRATION_BUCKET}/integration-test/binary/${{ github.sha }}/linux/amd64/amazon-cloudwatch-agent.rpm -iam_role=${CF_IAM_ROLE} -key_name=${CF_KEY_NAME} -metric_name=mem_used_percent

  StartLocalStack:
    name: 'StartLocalStack'
    needs: [OutputEnvVariables]
    uses: ./.github/workflows/start-localstack.yml
    secrets: inherit
    permissions:
      id-token: write
      contents: read
    with:
      region: us-west-2
      test_repo_name: ${{ needs.OutputEnvVariables.outputs.CWA_GITHUB_TEST_REPO_NAME }}
      test_repo_branch: ${{ needs.OutputEnvVariables.outputs.CWA_GITHUB_TEST_REPO_BRANCH }}
      terraform_assume_role: ${{ vars.TERRAFORM_AWS_ASSUME_ROLE }}
      test_repo_url: ${{ needs.OutputEnvVariables.outputs.CWA_GITHUB_TEST_REPO_URL }}
      github_sha: ${{github.sha}}
      s3_integration_bucket: ${{ vars.S3_INTEGRATION_BUCKET }}

  StartLocalStackITAR:
    name: 'StartLocalStackITAR'
    needs: [OutputEnvVariables]
    uses: ./.github/workflows/start-localstack.yml
    secrets: inherit
    permissions:
      id-token: write
      contents: read
    with:
      region: us-gov-east-1
      test_repo_name: ${{ needs.OutputEnvVariables.outputs.CWA_GITHUB_TEST_REPO_NAME }}
      test_repo_branch: ${{ needs.OutputEnvVariables.outputs.CWA_GITHUB_TEST_REPO_BRANCH }}
      terraform_assume_role: ${{ vars.TERRAFORM_AWS_ASSUME_ROLE_ITAR }}
      test_repo_url: ${{ needs.OutputEnvVariables.outputs.CWA_GITHUB_TEST_REPO_URL }}
      github_sha: ${{github.sha}}
      s3_integration_bucket: ${{ vars.S3_INTEGRATION_BUCKET_ITAR }}

  StartLocalStackCN:
    name: 'StartLocalStackCN'
    needs: [ OutputEnvVariables ]
    uses: ./.github/workflows/start-localstack.yml
    secrets: inherit
    permissions:
      id-token: write
      contents: read
    with:
      region: cn-north-1
      test_repo_name: ${{ needs.OutputEnvVariables.outputs.CWA_GITHUB_TEST_REPO_NAME }}
      test_repo_branch: ${{ needs.OutputEnvVariables.outputs.CWA_GITHUB_TEST_REPO_BRANCH }}
      terraform_assume_role: ${{ vars.TERRAFORM_AWS_ASSUME_ROLE_CN }}
      test_repo_url: ${{ needs.OutputEnvVariables.outputs.CWA_GITHUB_TEST_REPO_URL }}
      github_sha: ${{github.sha}}
      s3_integration_bucket: ${{ vars.S3_INTEGRATION_BUCKET_CN }}



  EC2NvidiaGPUIntegrationTest:
    needs: [ StartLocalStack, GenerateTestMatrix ]
    name: 'EC2NVIDIAGPUIntegrationTest'
    runs-on: ubuntu-latest
    strategy:
      fail-fast: false
      matrix:
        arrays: ${{ fromJson(needs.GenerateTestMatrix.outputs.ec2_gpu_matrix) }}
    permissions:
      id-token: write
      contents: read
    steps:
      - uses: actions/checkout@v3
        with:
          repository: ${{env.CWA_GITHUB_TEST_REPO_NAME}}
          ref: ${{env.CWA_GITHUB_TEST_REPO_BRANCH}}

      - name: Configure AWS Credentials
        uses: aws-actions/configure-aws-credentials@v2
        with:
          role-to-assume: ${{ env.TERRAFORM_AWS_ASSUME_ROLE }}
          aws-region: us-west-2
          role-duration-seconds: ${{ env.TERRAFORM_AWS_ASSUME_ROLE_DURATION }}

      - name: Cache if success
        id: ec2-linux-integration-test
        uses: actions/cache@v3
        with:
          path: go.mod
          key: ec2-nvidia-integration-test-${{ github.sha }}-${{ matrix.arrays.os }}-${{ matrix.arrays.arc }}-${{ matrix.arrays.test_dir }}

      - name: Echo Test Info
        run: echo run on ec2 instance os ${{ matrix.arrays.os }} arc ${{ matrix.arrays.arc }} test dir ${{ matrix.arrays.test_dir }}

      - name: Verify Terraform version
        run: terraform --version

      # nick-fields/retry@v2 starts at base dir
      - name: Terraform apply
        if: ${{ matrix.arrays.family == 'linux' && steps.ec2-nvidia-integration-test.outputs.cache-hit != 'true' }}
        uses: nick-fields/retry@v2
        with:
          max_attempts: 3
          timeout_minutes: 30
          retry_wait_seconds: 5
          command: |
            if [ "${{ matrix.arrays.terraform_dir }}" != "" ]; then
              cd "${{ matrix.arrays.terraform_dir }}"
            else
              cd terraform/ec2/linux
            fi

            terraform init
            if terraform apply --auto-approve \
              -var="ssh_key_value=${PRIVATE_KEY}" -var="github_test_repo=${{env.CWA_GITHUB_TEST_REPO_URL}}" \
              -var="test_name=${{ matrix.arrays.os }}" \
              -var="cwa_github_sha=${GITHUB_SHA}" -var="install_agent=${{ matrix.arrays.installAgentCommand }}" \
              -var="github_test_repo_branch=${{env.CWA_GITHUB_TEST_REPO_BRANCH}}" \
              -var="ec2_instance_type=${{ matrix.arrays.instanceType }}" \
              -var="user=${{ matrix.arrays.username }}" \
              -var="ami=${{ matrix.arrays.ami }}" \
              -var="ca_cert_path=${{ matrix.arrays.caCertPath }}" \
              -var="arc=${{ matrix.arrays.arc }}" \
              -var="binary_name=${{ matrix.arrays.binaryName }}" \
              -var="local_stack_host_name=${{ needs.StartLocalStack.outputs.local_stack_host_name }}" \
              -var="s3_bucket=${S3_INTEGRATION_BUCKET}" \
              -var="ssh_key_name=${KEY_NAME}" \
              -var="test_dir=${{ matrix.arrays.test_dir }}" ; then terraform destroy -auto-approve
            else
              terraform destroy -auto-approve && exit 1
            fi
      - name: Terraform apply
        if: ${{ matrix.arrays.family == 'window' && steps.ec2-nvidia-integration-test.outputs.cache-hit != 'true' }}
        uses: nick-fields/retry@v2
        with:
          max_attempts: 3
          timeout_minutes: 30
          retry_wait_seconds: 5
          command: |
            if [ "${{ matrix.arrays.terraform_dir }}" != "" ]; then
              cd "${{ matrix.arrays.terraform_dir }}"
            else
              cd terraform/ec2/win
            fi
            terraform init
            if terraform apply --auto-approve \
              -var="ssh_key_value=${PRIVATE_KEY}" -var="ssh_key_name=${KEY_NAME}" \
              -var="github_repo=${{env.CWA_GITHUB_TEST_REPO_URL}}" \
              -var="cwa_github_sha=${GITHUB_SHA}" -var="ami=${{ matrix.arrays.ami }}" \
              -var="test_dir=${{ matrix.arrays.test_dir }}" \
              -var="ec2_instance_type=${{ matrix.arrays.instanceType }}" \
              -var="github_test_repo=${{env.CWA_GITHUB_TEST_REPO_URL}}" \
              -var="github_test_repo_branch=${{env.CWA_GITHUB_TEST_REPO_BRANCH}}" \
              -var="s3_bucket=${S3_INTEGRATION_BUCKET}" ; then terraform destroy -auto-approve
            else
              terraform destroy -auto-approve && exit 1
            fi
      #This is here just in case workflow cancel
      - name: Terraform destroy
        if: ${{ cancelled() || failure() }}
        uses: nick-fields/retry@v2
        with:
          max_attempts: 3
          timeout_minutes: 8
          retry_wait_seconds: 5
          command: |
            if [ "${{ matrix.arrays.terraform_dir }}" != "" ]; then
              cd "${{ matrix.arrays.terraform_dir }}"
            elif if "${{ matrix.arrays.os }}" == window; then
              cd terraform/ec2/win
            else
              cd terraform/ec2/linux
            fi
            terraform destroy --auto-approve

  OutputEnvVariables:
    needs: [CheckBuildTestArtifacts]
    name: 'OutputEnvVariables'
    runs-on: ubuntu-latest
    outputs:
      CWA_GITHUB_TEST_REPO_NAME: ${{ steps.set-outputs.outputs.CWA_GITHUB_TEST_REPO_NAME }}
      CWA_GITHUB_TEST_REPO_URL: ${{ steps.set-outputs.outputs.CWA_GITHUB_TEST_REPO_URL }}
      CWA_GITHUB_TEST_REPO_BRANCH: ${{ steps.set-outputs.outputs.CWA_GITHUB_TEST_REPO_BRANCH }}
    steps:
      - uses: actions/checkout@v3
        with:
          repository: ${{env.CWA_GITHUB_TEST_REPO_NAME}}
          ref: ${{env.CWA_GITHUB_TEST_REPO_BRANCH}}

      - name: Set up Go 1.x
        uses: actions/setup-go@v4
        with:
          go-version: ~1.22.2

      - name: SetOutputs
        id: set-outputs
        run: |
          echo "::set-output name=CWA_GITHUB_TEST_REPO_NAME::${{ env.CWA_GITHUB_TEST_REPO_NAME }}"
          echo "::set-output name=CWA_GITHUB_TEST_REPO_URL::${{ env.CWA_GITHUB_TEST_REPO_URL }}"
          echo "::set-output name=CWA_GITHUB_TEST_REPO_BRANCH::${{ env.CWA_GITHUB_TEST_REPO_BRANCH }}"

      - name: Echo test variables
        run: |
          echo "CWA_GITHUB_TEST_REPO_NAME: ${{ steps.set-outputs.outputs.CWA_GITHUB_TEST_REPO_NAME }}"
          echo "CWA_GITHUB_TEST_REPO_URL: ${{ steps.set-outputs.outputs.CWA_GITHUB_TEST_REPO_URL }}"
          echo "CWA_GITHUB_TEST_REPO_BRANCH: ${{ steps.set-outputs.outputs.CWA_GITHUB_TEST_REPO_BRANCH }}"

  EC2LinuxIntegrationTest:
    needs: [ StartLocalStack, GenerateTestMatrix, OutputEnvVariables ]
    name: 'EC2Linux'
    uses:  ./.github/workflows/ec2-integration-test.yml
    with:
      github_sha: ${{github.sha}}
      test_dir: terraform/ec2/linux
      job_id: ec2-linux-integration-test
      test_props: ${{needs.GenerateTestMatrix.outputs.ec2_linux_matrix}}
      test_repo_name: ${{ needs.OutputEnvVariables.outputs.CWA_GITHUB_TEST_REPO_NAME }}
      test_repo_url: ${{ needs.OutputEnvVariables.outputs.CWA_GITHUB_TEST_REPO_URL }}
      test_repo_branch: ${{ needs.OutputEnvVariables.outputs.CWA_GITHUB_TEST_REPO_BRANCH }}
      localstack_host: ${{needs.StartLocalStack.outputs.local_stack_host_name}}
      region: us-west-2
      terraform_assume_role: ${{ vars.TERRAFORM_AWS_ASSUME_ROLE }}
      s3_integration_bucket: ${{ vars.S3_INTEGRATION_BUCKET }}
<<<<<<< HEAD
    secrets: inherit

  EC2LinuxIntegrationTestITAR:
    needs: [ BuildAndUpload, BuildAndUploadITAR, StartLocalStackITAR, GenerateTestMatrix, OutputEnvVariables ]
    name: 'EC2LinuxITAR'
    uses: ./.github/workflows/ec2-integration-test.yml
    with:
      github_sha: ${{github.sha}}
      test_dir: terraform/ec2/linux
      job_id: ec2-linux-integration-test
      test_props: ${{needs.GenerateTestMatrix.outputs.ec2_linux_itar_matrix}}
      test_repo_name: ${{ needs.OutputEnvVariables.outputs.CWA_GITHUB_TEST_REPO_NAME }}
      test_repo_url: ${{ needs.OutputEnvVariables.outputs.CWA_GITHUB_TEST_REPO_URL }}
      test_repo_branch: ${{ needs.OutputEnvVariables.outputs.CWA_GITHUB_TEST_REPO_BRANCH }}
      localstack_host: ${{needs.StartLocalStackITAR.outputs.local_stack_host_name}}
      region: us-gov-east-1
      terraform_assume_role: ${{ vars.TERRAFORM_AWS_ASSUME_ROLE_ITAR }}
      s3_integration_bucket: ${{ vars.S3_INTEGRATION_BUCKET_ITAR }}
    secrets: inherit

  EC2LinuxIntegrationTestCN:
    needs: [ BuildAndUpload, BuildAndUploadCN, StartLocalStackCN, GenerateTestMatrix, OutputEnvVariables ]
    name: 'EC2LinuxCN'
    uses: ./.github/workflows/ec2-integration-test.yml
    with:
      github_sha: ${{github.sha}}
      test_dir: terraform/ec2/linux
      job_id: ec2-linux-integration-test
      test_props: ${{needs.GenerateTestMatrix.outputs.ec2_linux_china_matrix}}
      test_repo_name: ${{ needs.OutputEnvVariables.outputs.CWA_GITHUB_TEST_REPO_NAME }}
      test_repo_url: ${{ needs.OutputEnvVariables.outputs.CWA_GITHUB_TEST_REPO_URL }}
      test_repo_branch: ${{ needs.OutputEnvVariables.outputs.CWA_GITHUB_TEST_REPO_BRANCH }}
      localstack_host: ${{needs.StartLocalStackCN.outputs.local_stack_host_name}}
      region: cn-north-1
      terraform_assume_role: ${{ vars.TERRAFORM_AWS_ASSUME_ROLE_CN }}
      s3_integration_bucket: ${{ vars.S3_INTEGRATION_BUCKET_CN }}
    secrets: inherit

=======
    secrets: inherit

  EC2LinuxIntegrationTestITAR:
    needs: [ StartLocalStackITAR, GenerateTestMatrix, OutputEnvVariables ]
    name: 'EC2LinuxITAR'
    uses: ./.github/workflows/ec2-integration-test.yml
    with:
      github_sha: ${{github.sha}}
      test_dir: terraform/ec2/linux
      job_id: ec2-linux-integration-test
      test_props: ${{needs.GenerateTestMatrix.outputs.ec2_linux_itar_matrix}}
      test_repo_name: ${{ needs.OutputEnvVariables.outputs.CWA_GITHUB_TEST_REPO_NAME }}
      test_repo_url: ${{ needs.OutputEnvVariables.outputs.CWA_GITHUB_TEST_REPO_URL }}
      test_repo_branch: ${{ needs.OutputEnvVariables.outputs.CWA_GITHUB_TEST_REPO_BRANCH }}
      localstack_host: ${{needs.StartLocalStackITAR.outputs.local_stack_host_name}}
      region: us-gov-east-1
      terraform_assume_role: ${{ vars.TERRAFORM_AWS_ASSUME_ROLE_ITAR }}
      s3_integration_bucket: ${{ vars.S3_INTEGRATION_BUCKET_ITAR }}
    secrets: inherit

  EC2LinuxIntegrationTestCN:
    needs: [ StartLocalStackCN, GenerateTestMatrix, OutputEnvVariables ]
    name: 'EC2LinuxCN'
    uses: ./.github/workflows/ec2-integration-test.yml
    with:
      github_sha: ${{github.sha}}
      test_dir: terraform/ec2/linux
      job_id: ec2-linux-integration-test
      test_props: ${{needs.GenerateTestMatrix.outputs.ec2_linux_china_matrix}}
      test_repo_name: ${{ needs.OutputEnvVariables.outputs.CWA_GITHUB_TEST_REPO_NAME }}
      test_repo_url: ${{ needs.OutputEnvVariables.outputs.CWA_GITHUB_TEST_REPO_URL }}
      test_repo_branch: ${{ needs.OutputEnvVariables.outputs.CWA_GITHUB_TEST_REPO_BRANCH }}
      localstack_host: ${{needs.StartLocalStackCN.outputs.local_stack_host_name}}
      region: cn-north-1
      terraform_assume_role: ${{ vars.TERRAFORM_AWS_ASSUME_ROLE_CN }}
      s3_integration_bucket: ${{ vars.S3_INTEGRATION_BUCKET_CN }}
    secrets: inherit

>>>>>>> 6f8ea66c

  LinuxOnPremIntegrationTest:
    needs: [StartLocalStack, GenerateTestMatrix, OutputEnvVariables]
    name: 'OnpremLinux'
    uses: ./.github/workflows/ec2-integration-test.yml
    with:
      github_sha: ${{github.sha}}
      test_dir: terraform/ec2/linux_onprem
      job_id: linux-onprem-integration-test
      test_props: ${{needs.GenerateTestMatrix.outputs.ec2_linux_onprem_matrix}}
      test_repo_name: ${{ needs.OutputEnvVariables.outputs.CWA_GITHUB_TEST_REPO_NAME }}
      test_repo_url: ${{ needs.OutputEnvVariables.outputs.CWA_GITHUB_TEST_REPO_URL }}
      test_repo_branch: ${{ needs.OutputEnvVariables.outputs.CWA_GITHUB_TEST_REPO_BRANCH }}
      localstack_host: ${{needs.StartLocalStack.outputs.local_stack_host_name}}
      region: us-west-2
    secrets: inherit

  EC2WinIntegrationTest:
<<<<<<< HEAD
    needs: [BuildAndUpload, BuildAndUploadPackages, GenerateTestMatrix]
=======
    needs: [GenerateTestMatrix]
>>>>>>> 6f8ea66c
    name: 'EC2WinIntegrationTest'
    runs-on: ubuntu-latest
    strategy:
      fail-fast: false
      matrix:
        arrays: ${{ fromJson(needs.GenerateTestMatrix.outputs.ec2_windows_matrix) }}
    permissions:
      id-token: write
      contents: read
    steps:
      - uses: actions/checkout@v3
        with:
          repository: ${{env.CWA_GITHUB_TEST_REPO_NAME}}
          ref: ${{env.CWA_GITHUB_TEST_REPO_BRANCH}}

      - name: Configure AWS Credentials
        uses: aws-actions/configure-aws-credentials@v2
        with:
          role-to-assume: ${{ env.TERRAFORM_AWS_ASSUME_ROLE }}
          aws-region: us-west-2
          role-duration-seconds: ${{ env.TERRAFORM_AWS_ASSUME_ROLE_DURATION }}

      - name: Cache if success
        id: ec2-win-integration-test
        uses: actions/cache@v3
        with:
          path: go.mod
          key: ec2-win-integration-test-${{ github.sha }}-${{ matrix.arrays.os }}-${{ matrix.arrays.arc }}-${{ matrix.arrays.test_dir }}

      - name: Echo Test Info
        run: echo run on ec2 instance os ${{ matrix.arrays.os }} use ssm ${{ matrix.arrays.useSSM }} test ${{ matrix.arrays.test_dir }}

      - name: Verify Terraform version
        run: terraform --version

        # nick-fields/retry@v2 starts at base dir
      - name: Terraform apply
        if: steps.ec2-win-integration-test.outputs.cache-hit != 'true'
        uses: nick-fields/retry@v2
        with:
          max_attempts: 3
          timeout_minutes: 30
          retry_wait_seconds: 5
          command: |
            if [ "${{ matrix.arrays.terraform_dir }}" != "" ]; then
              cd "${{ matrix.arrays.terraform_dir }}"
            else
              cd terraform/ec2/win
            fi
            terraform init
            if terraform apply --auto-approve \
            -var="ec2_instance_type=${{ matrix.arrays.instanceType }}" \
            -var="ssh_key_value=${PRIVATE_KEY}" -var="ssh_key_name=${KEY_NAME}"  \
            -var="test_name=${{ matrix.arrays.os }}" \
            -var="cwa_github_sha=${GITHUB_SHA}"  \
            -var="test_dir=${{ matrix.arrays.test_dir }}" \
            -var="ami=${{ matrix.arrays.ami }}" \
            -var="use_ssm=${{ matrix.arrays.useSSM }}" \
            -var="s3_bucket=${S3_INTEGRATION_BUCKET}" ; then
              terraform destroy -auto-approve
            else
              terraform destroy -auto-approve && exit 1
            fi

      #This is here just in case workflow cancel
      - name: Terraform destroy
        if: ${{ cancelled() || failure() }}
        uses: nick-fields/retry@v2
        with:
          max_attempts: 3
          timeout_minutes: 8
          retry_wait_seconds: 5
          command: |
            if [ "${{ matrix.arrays.terraform_dir }}" != "" ]; then
              cd "${{ matrix.arrays.terraform_dir }}"
            else
              cd terraform/ec2/win
            fi
            terraform destroy --auto-approve

  EC2DarwinIntegrationTest:
<<<<<<< HEAD
    needs: [BuildAndUpload, BuildAndUploadPackages, GenerateTestMatrix]
=======
    needs: [GenerateTestMatrix]
>>>>>>> 6f8ea66c
    name: 'EC2DarwinIntegrationTest'
    runs-on: ubuntu-latest
    strategy:
      fail-fast: false
      matrix:
        arrays: ${{ fromJson(needs.GenerateTestMatrix.outputs.ec2_mac_matrix) }}
    permissions:
      id-token: write
      contents: read
    steps:
      - uses: actions/checkout@v3
        with:
          repository: ${{env.CWA_GITHUB_TEST_REPO_NAME}}
          ref: ${{env.CWA_GITHUB_TEST_REPO_BRANCH}}

      - name: Configure AWS Credentials
        uses: aws-actions/configure-aws-credentials@v2
        with:
          role-to-assume: ${{ env.TERRAFORM_AWS_ASSUME_ROLE }}
          aws-region: us-west-2
          role-duration-seconds: ${{ env.TERRAFORM_AWS_ASSUME_ROLE_DURATION }}

      - name: Cache if success
        id: ec2-mac-integration-test
        uses: actions/cache@v3
        with:
          path: go.mod
          key: ec2-mac-integration-test-${{ github.sha }}-${{ matrix.arrays.os }}-${{ matrix.arrays.arc }}-${{ matrix.arrays.test_dir }}

      - name: Echo OS
        run: echo run on ec2 instance os ${{ matrix.arrays.os }}

      - name: Verify Terraform version
        run: terraform --version

        # nick-fields/retry@v2 starts at base dir
      - name: Terraform apply
        if: steps.ec2-mac-integration-test.outputs.cache-hit != 'true'
        uses: nick-fields/retry@v2
        with:
          max_attempts: 3
          timeout_minutes: 30
          retry_wait_seconds: 5
          command: |
            if [ "${{ matrix.arrays.terraform_dir }}" != "" ]; then
              cd "${{ matrix.arrays.terraform_dir }}"
            else
              cd terraform/ec2/mac
            fi
            terraform init
            if terraform apply --auto-approve \
            -var="ssh_key_value=${PRIVATE_KEY}" -var="ssh_key_name=${KEY_NAME}"  \
            -var="arc=${{ matrix.arrays.arc }}" \
            -var="ec2_instance_type=${{ matrix.arrays.instanceType }}" \
            -var="cwa_github_sha=${GITHUB_SHA}" -var="ami=${{ matrix.arrays.ami }}" \
            -var="test_dir=${{ matrix.arrays.test_dir }}" \
            -var="license_manager_arn=${{ env.LICENSE_MANAGER_ARN }}" \
            -var="s3_bucket=${S3_INTEGRATION_BUCKET}" ; then
              terraform destroy -auto-approve
            else
              terraform destroy -auto-approve && exit 1
            fi

      #This is here just in case workflow cancel
      - name: Terraform destroy
        if: ${{ cancelled() || failure() }}
        uses: nick-fields/retry@v2
        with:
          max_attempts: 3
          timeout_minutes: 8
          retry_wait_seconds: 5
          command: |
            if [ "${{ matrix.arrays.terraform_dir }}" != "" ]; then
              cd "${{ matrix.arrays.terraform_dir }}"
            else
              cd terraform/ec2/mac
            fi
            terraform destroy --auto-approve

  StopLocalStack:
    name: 'StopLocalStack'
<<<<<<< HEAD
    if: ${{ always() }}
=======
    if: ${{ always() && needs.StartLocalStack.result == 'success' }}
>>>>>>> 6f8ea66c
    needs: [ StartLocalStack, EC2LinuxIntegrationTest, LinuxOnPremIntegrationTest, OutputEnvVariables ]
    uses: ./.github/workflows/stop-localstack.yml
    secrets: inherit
    permissions:
      id-token: write
      contents: read
    with:
      region: us-west-2
      test_repo_name: ${{ needs.OutputEnvVariables.outputs.CWA_GITHUB_TEST_REPO_NAME }}
      test_repo_branch: ${{ needs.OutputEnvVariables.outputs.CWA_GITHUB_TEST_REPO_BRANCH }}
      terraform_assume_role: ${{ vars.TERRAFORM_AWS_ASSUME_ROLE }}
      github_sha: ${{github.sha}}
      s3_integration_bucket: ${{ vars.S3_INTEGRATION_BUCKET }}

  StopLocalStackITAR:
    name: 'StopLocalStackITAR'
<<<<<<< HEAD
    if: ${{ always() }}
    needs: [ EC2LinuxIntegrationTestITAR, OutputEnvVariables ]
=======
    if: ${{ always() && needs.StartLocalStackITAR.result == 'success' }}
    needs: [ StartLocalStackITAR, EC2LinuxIntegrationTestITAR, OutputEnvVariables ]
>>>>>>> 6f8ea66c
    uses: ./.github/workflows/stop-localstack.yml
    secrets: inherit
    permissions:
      id-token: write
      contents: read
    with:
      region: us-gov-east-1
      test_repo_name: ${{ needs.OutputEnvVariables.outputs.CWA_GITHUB_TEST_REPO_NAME }}
      test_repo_branch: ${{ needs.OutputEnvVariables.outputs.CWA_GITHUB_TEST_REPO_BRANCH }}
      terraform_assume_role: ${{ vars.TERRAFORM_AWS_ASSUME_ROLE_ITAR }}
      github_sha: ${{github.sha}}
      s3_integration_bucket: ${{ vars.S3_INTEGRATION_BUCKET_ITAR }}

  StopLocalStackCN:
    name: 'StopLocalStackCN'
<<<<<<< HEAD
    if: ${{ always() }}
    needs: [ EC2LinuxIntegrationTestCN ]
=======
    if: ${{ always() && needs.StartLocalStackCN.result == 'success' }}
    needs: [ StartLocalStackCN, EC2LinuxIntegrationTestCN ]
>>>>>>> 6f8ea66c
    uses: ./.github/workflows/stop-localstack.yml
    secrets: inherit
    permissions:
      id-token: write
      contents: read
    with:
      region: cn-north-1
      test_repo_name: ${{ needs.OutputEnvVariables.outputs.CWA_GITHUB_TEST_REPO_NAME }}
      test_repo_branch: ${{ needs.OutputEnvVariables.outputs.CWA_GITHUB_TEST_REPO_BRANCH }}
      terraform_assume_role: ${{ vars.TERRAFORM_AWS_ASSUME_ROLE_CN }}
      github_sha: ${{github.sha}}
      s3_integration_bucket: ${{ vars.S3_INTEGRATION_BUCKET_CN }}

  ECSEC2IntegrationTest:
    name: 'ECSEC2IntegrationTest'
    runs-on: ubuntu-latest
<<<<<<< HEAD
    needs: [ BuildAndUpload, BuildDocker, GenerateTestMatrix ]
=======
    needs: [ GenerateTestMatrix ]
>>>>>>> 6f8ea66c
    strategy:
      fail-fast: false
      matrix:
        arrays: ${{ fromJson(needs.GenerateTestMatrix.outputs.ecs_ec2_launch_daemon_matrix) }}
    permissions:
      id-token: write
      contents: read
    steps:
      - uses: actions/checkout@v3
        with:
          repository: ${{env.CWA_GITHUB_TEST_REPO_NAME}}
          ref: ${{env.CWA_GITHUB_TEST_REPO_BRANCH}}

      - name: Configure AWS Credentials
        uses: aws-actions/configure-aws-credentials@v2
        with:
          role-to-assume: ${{ env.TERRAFORM_AWS_ASSUME_ROLE }}
          aws-region: us-west-2
          role-duration-seconds: ${{ env.TERRAFORM_AWS_ASSUME_ROLE_DURATION }}

      - name: Cache if success
        id: ecs-ec2-integration-test
        uses: actions/cache@v3
        with:
          path: go.mod
          key: ecs-ec2-integration-test-${{ github.sha }}-${{ matrix.arrays.os }}-${{ matrix.arrays.test_dir }}

      - name: Login ECR
        id: login-ecr
        if: steps.ecs-ec2-integration-test.outputs.cache-hit != 'true'
        uses: aws-actions/amazon-ecr-login@v2

      - name: Verify Terraform version
        if: steps.ecs-ec2-integration-test.outputs.cache-hit != 'true'
        run: terraform --version

      - name: Terraform apply
        if: steps.ecs-ec2-integration-test.outputs.cache-hit != 'true'
        uses: nick-fields/retry@v2
        with:
          max_attempts: 3
          timeout_minutes: 15
          retry_wait_seconds: 5
          command: |
            if [ "${{ matrix.arrays.terraform_dir }}" != "" ]; then
              cd "${{ matrix.arrays.terraform_dir }}"
            else
              cd terraform/ecs_ec2/daemon
            fi
            
            terraform init
            if terraform apply --auto-approve\
              -var="test_dir=${{ matrix.arrays.test_dir }}"\
              -var="ec2_instance_type=${{ matrix.arrays.instanceType }}" \
              -var="cwagent_image_repo=${{ steps.login-ecr.outputs.registry }}/${{ env.ECR_INTEGRATION_TEST_REPO }}"\
              -var="cwagent_image_tag=${{ github.sha }}"\
              -var="ec2_instance_type=${{ matrix.arrays.instanceType }}" \
              -var="metadataEnabled=${{ matrix.arrays.metadataEnabled }}" \
              -var="ami=${{ matrix.arrays.ami }}" ; then
              terraform destroy -auto-approve
            else
              terraform destroy -auto-approve && exit 1
            fi

      - name: Terraform destroy
        if: ${{ cancelled() || failure() }}
        uses: nick-fields/retry@v2
        with:
          max_attempts: 3
          timeout_minutes: 8
          retry_wait_seconds: 5
          command: |
            if [ "${{ matrix.arrays.terraform_dir }}" != "" ]; then
              cd "${{ matrix.arrays.terraform_dir }}"
            else
              cd terraform/ecs_ec2/daemon
            fi
            terraform destroy --auto-approve

  ECSFargateIntegrationTest:
    name: 'ECSFargateIntegrationTest'
    runs-on: ubuntu-latest
<<<<<<< HEAD
    needs: [BuildAndUpload, BuildDocker, GenerateTestMatrix]
=======
    needs: [GenerateTestMatrix]
>>>>>>> 6f8ea66c
    strategy:
      fail-fast: false
      matrix:
        arrays: ${{ fromJson(needs.GenerateTestMatrix.outputs.ecs_fargate_matrix) }}
    permissions:
      id-token: write
      contents: read
    steps:
      - uses: actions/checkout@v3
        with:
          repository: ${{env.CWA_GITHUB_TEST_REPO_NAME}}
          ref: ${{env.CWA_GITHUB_TEST_REPO_BRANCH}}

      - name: Configure AWS Credentials
        uses: aws-actions/configure-aws-credentials@v2
        with:
          role-to-assume: ${{ env.TERRAFORM_AWS_ASSUME_ROLE }}
          aws-region: us-west-2
          role-duration-seconds: ${{ env.TERRAFORM_AWS_ASSUME_ROLE_DURATION }}

      - name: Cache if success
        id: ecs-fargate-integration-test
        uses: actions/cache@v3
        with:
          path: go.mod
          key: ecs-fargate-integration-test-${{ github.sha }}-${{ matrix.arrays.os }}-${{ matrix.arrays.test_dir }}

      - name: Login ECR
        id: login-ecr
        if: steps.ecs-fargate-integration-test.outputs.cache-hit != 'true'
        uses: aws-actions/amazon-ecr-login@v2

      - name: Verify Terraform version
        if: steps.ecs-fargate-integration-test.outputs.cache-hit != 'true'
        run: terraform --version

      - name: Terraform apply
        if: steps.ecs-fargate-integration-test.outputs.cache-hit != 'true'
        uses: nick-fields/retry@v2
        with:
          max_attempts: 3
          timeout_minutes: 15
          retry_wait_seconds: 5
          command: |
            if [ "${{ matrix.arrays.terraform_dir }}" != "" ]; then
              cd "${{ matrix.arrays.terraform_dir }}"
            else
              cd terraform/ecs_fargate/linux
            fi
            
            terraform init
            if terraform apply --auto-approve\
              -var="test_dir=${{ matrix.arrays.test_dir }}"\
              -var="cwagent_image_repo=${{ steps.login-ecr.outputs.registry }}/${{ env.ECR_INTEGRATION_TEST_REPO }}"\
              -var="cwagent_image_tag=${{ github.sha }}"; then
              terraform destroy -auto-approve
            else
              terraform destroy -auto-approve && exit 1
            fi
      - name: Terraform destroy
        if: ${{ cancelled() || failure() }}
        uses: nick-fields/retry@v2
        with:
          max_attempts: 3
          timeout_minutes: 8
          retry_wait_seconds: 5
          command: |
            if [ "${{ matrix.arrays.terraform_dir }}" != "" ]; then
              cd "${{ matrix.arrays.terraform_dir }}"
            else
              cd terraform/ecs_fargate/linux
            fi
            terraform destroy --auto-approve

  EKSIntegrationTest:
    name: 'EKSIntegrationTest'
    runs-on: ubuntu-latest
<<<<<<< HEAD
    needs: [ BuildAndUpload, BuildDocker, GenerateTestMatrix ]
=======
    needs: [ GenerateTestMatrix ]
>>>>>>> 6f8ea66c
    strategy:
      fail-fast: false
      matrix:
        arrays: ${{ fromJson(needs.GenerateTestMatrix.outputs.eks_daemon_matrix) }}
    permissions:
      id-token: write
      contents: read
    steps:
      - uses: actions/checkout@v3
        with:
          repository: ${{env.CWA_GITHUB_TEST_REPO_NAME}}
          ref: ${{env.CWA_GITHUB_TEST_REPO_BRANCH}}

      - name: Configure AWS Credentials
        uses: aws-actions/configure-aws-credentials@v2
        with:
          role-to-assume: ${{ env.TERRAFORM_AWS_ASSUME_ROLE }}
          aws-region: us-west-2
          role-duration-seconds: ${{ env.TERRAFORM_AWS_ASSUME_ROLE_DURATION }}

      - name: Cache if success
        id: eks-ec2-integration-test
        uses: actions/cache@v3
        with:
          path: go.mod
          key: ${{ matrix.arrays.terraform_dir }}-${{ matrix.arrays.k8s_version }}-${{ matrix.arrays.instanceType }}-${{ github.sha }}-${{ matrix.arrays.os }}-${{ matrix.arrays.test_dir }}

      - name: Login ECR
        id: login-ecr
        if: steps.eks-ec2-integration-test.outputs.cache-hit != 'true'
        uses: aws-actions/amazon-ecr-login@v2

      - name: Verify Terraform version
        if: steps.eks-ec2-integration-test.outputs.cache-hit != 'true'
        run: terraform --version

      - name: Terraform apply
        if: steps.eks-ec2-integration-test.outputs.cache-hit != 'true'
        uses: nick-fields/retry@v2
        with:
          max_attempts: 2
          timeout_minutes: 90 # EKS takes about 20 minutes to spin up a cluster and service on the cluster
          retry_wait_seconds: 5
          command: |
            if [ "${{ matrix.arrays.terraform_dir }}" != "" ]; then
              cd "${{ matrix.arrays.terraform_dir }}"
            else
              cd terraform/eks/daemon
            fi

            terraform init
            if terraform apply --auto-approve \
              -var="test_dir=${{ matrix.arrays.test_dir }}"\
              -var="cwagent_image_repo=${{ steps.login-ecr.outputs.registry }}/${{ env.ECR_INTEGRATION_TEST_REPO }}" \
              -var="cwagent_image_tag=${{ github.sha }}" \
              -var="ami_type=${{ matrix.arrays.ami }}" \
              -var="instance_type=${{ matrix.arrays.instanceType }}" \
              -var="k8s_version=${{ matrix.arrays.k8s_version }}"; then
              terraform destroy -auto-approve
            else
              terraform destroy -auto-approve && exit 1
            fi

      - name: Terraform destroy
        if: ${{ cancelled() || failure() }}
        uses: nick-fields/retry@v2
        with:
          max_attempts: 3
          timeout_minutes: 8
          retry_wait_seconds: 5
          command: |
            if [ "${{ matrix.arrays.terraform_dir }}" != "" ]; then
              cd "${{ matrix.arrays.terraform_dir }}"
            else
              cd terraform/eks/daemon
            fi
            terraform destroy --auto-approve

  EKSPrometheusIntegrationTest:
    name: 'EKSPrometheusIntegrationTest'
    runs-on: ubuntu-latest
<<<<<<< HEAD
    needs: [ BuildAndUpload, BuildDocker, GenerateTestMatrix ]
=======
    needs: [ GenerateTestMatrix ]
>>>>>>> 6f8ea66c
    strategy:
      fail-fast: false
      matrix:
        arrays: ${{ fromJson(needs.GenerateTestMatrix.outputs.eks_deployment_matrix) }}
    permissions:
      id-token: write
      contents: read
    steps:
      - uses: actions/checkout@v3
        with:
          repository: ${{env.CWA_GITHUB_TEST_REPO_NAME}}
          ref: ${{env.CWA_GITHUB_TEST_REPO_BRANCH}}

      - name: Configure AWS Credentials
        uses: aws-actions/configure-aws-credentials@v2
        with:
          role-to-assume: ${{ env.TERRAFORM_AWS_ASSUME_ROLE }}
          aws-region: us-west-2
          role-duration-seconds: ${{ env.TERRAFORM_AWS_ASSUME_ROLE_DURATION }}

      - name: Cache if success
        id: eks-ec2-integration-test
        uses: actions/cache@v3
        with:
          path: go.mod
          key: eks-ec2-integration-test-${{ github.sha }}-${{ matrix.arrays.os }}-${{ matrix.arrays.test_dir }}

      - name: Login ECR
        id: login-ecr
        if: steps.eks-ec2-integration-test.outputs.cache-hit != 'true'
        uses: aws-actions/amazon-ecr-login@v2

      - name: Verify Terraform version
        if: steps.eks-ec2-integration-test.outputs.cache-hit != 'true'
        run: terraform --version

      - name: Terraform apply
        if: steps.eks-ec2-integration-test.outputs.cache-hit != 'true'
        uses: nick-fields/retry@v2
        with:
          max_attempts: 3
          timeout_minutes: 60 # EKS takes about 20 minutes to spin up a cluster and service on the cluster
          retry_wait_seconds: 5
          command: |
            if [ "${{ matrix.arrays.terraform_dir }}" != "" ]; then
              cd "${{ matrix.arrays.terraform_dir }}"
            else
              cd terraform/eks/deployment
            fi

            terraform init
            if terraform apply --auto-approve \
              -var="test_dir=${{ matrix.arrays.test_dir }}"\
              -var="cwagent_image_repo=${{ steps.login-ecr.outputs.registry }}/${{ env.ECR_INTEGRATION_TEST_REPO }}" \
              -var="cwagent_image_tag=${{ github.sha }}" \
              -var="k8s_version=${{ matrix.arrays.k8s_version }}"; then
              terraform destroy -auto-approve
            else
              terraform destroy -auto-approve && exit 1
            fi

      - name: Terraform destroy
        if: ${{ cancelled() || failure() }}
        uses: nick-fields/retry@v2
        with:
          max_attempts: 3
          timeout_minutes: 8
          retry_wait_seconds: 5
          command: |
            if [ "${{ matrix.arrays.terraform_dir }}" != "" ]; then
              cd "${{ matrix.arrays.terraform_dir }}"
            else
              cd terraform/eks/deployment
            fi
            terraform destroy --auto-approve

  PerformanceTrackingTest:
    name: "PerformanceTrackingTest"
    needs: [GenerateTestMatrix]
    runs-on: ubuntu-latest
    strategy:
      fail-fast: false
      matrix:
        arrays: ${{ fromJson(needs.GenerateTestMatrix.outputs.ec2_performance_matrix) }}
    permissions:
      id-token: write
      contents: read
    steps:
      - uses: actions/checkout@v3
        with:
          repository: ${{env.CWA_GITHUB_TEST_REPO_NAME}}
          ref: ${{env.CWA_GITHUB_TEST_REPO_BRANCH}}

      - name: Configure AWS Credentials
        uses: aws-actions/configure-aws-credentials@v2
        with:
          role-to-assume: ${{ env.TERRAFORM_AWS_ASSUME_ROLE }}
          aws-region: us-west-2
          role-duration-seconds: ${{ env.TERRAFORM_AWS_ASSUME_ROLE_DURATION }}

      - name: Cache if success
        id: performance-tracking
        uses: actions/cache@v3
        with:
          path: go.mod
          key: performance-tracking-test-${{ github.sha }}-${{ matrix.arrays.os }}-${{ matrix.arrays.arc }}-${{ matrix.arrays.test_dir }}

      - name: Verify Terraform version
        if: steps.performance-tracking.outputs.cache-hit != 'true'
        run: terraform --version

      - name: Terraform apply
        if: steps.performance-tracking.outputs.cache-hit != 'true'
        uses: nick-fields/retry@v2
        with:
          max_attempts: 1
          timeout_minutes: 60
          retry_wait_seconds: 5
          command: |
            cd terraform/performance
            terraform init
            if terraform apply --auto-approve \
              -var="ssh_key_value=${PRIVATE_KEY}"  \
              -var="cwa_github_sha=${GITHUB_SHA}" \
              -var="ami=${{ matrix.arrays.ami }}" \
              -var="arc=${{ matrix.arrays.arc }}" \
              -var="s3_bucket=${S3_INTEGRATION_BUCKET}" \
              -var="ssh_key_name=${KEY_NAME}" \
              -var="values_per_minute=${{ matrix.arrays.values_per_minute}}"\
              -var="family=${{ matrix.arrays.family}}"\
              -var="test_dir=${{ matrix.arrays.test_dir }}" ; then terraform destroy -auto-approve
            else
              terraform destroy -auto-approve && exit 1
            fi

      - name: Terraform destroy
        if: ${{ cancelled() || failure() }}
        uses: nick-fields/retry@v2
        with:
          max_attempts: 3
          timeout_minutes: 8
          retry_wait_seconds: 5
          command: cd terraform/performance && terraform destroy --auto-approve

  EC2WinPerformanceTest:
    name: "EC2WinPerformanceTest"
<<<<<<< HEAD
    needs: [ BuildAndUpload, BuildAndUploadPackages, GenerateTestMatrix ]
=======
    needs: [ GenerateTestMatrix ]
>>>>>>> 6f8ea66c
    runs-on: ubuntu-latest
    strategy:
      fail-fast: false
      matrix:
        arrays: ${{ fromJson(needs.GenerateTestMatrix.outputs.ec2_windows_performance_matrix) }}
    permissions:
      id-token: write
      contents: read
    steps:
      - uses: actions/checkout@v3
        with:
          repository: ${{env.CWA_GITHUB_TEST_REPO_NAME}}
          ref: ${{env.CWA_GITHUB_TEST_REPO_BRANCH}}

      - name: Configure AWS Credentials
        uses: aws-actions/configure-aws-credentials@v2
        with:
          role-to-assume: ${{ env.TERRAFORM_AWS_ASSUME_ROLE }}
          aws-region: us-west-2
          role-duration-seconds: ${{ env.TERRAFORM_AWS_ASSUME_ROLE_DURATION }}

      - name: Cache if success
        id: performance-tracking
        uses: actions/cache@v3
        with:
          path: go.mod
          key: performance-tracking-test-${{ github.sha }}-${{ matrix.arrays.os }}-${{ matrix.arrays.arc }}-${{ matrix.arrays.test_dir }}

      - name: Verify Terraform version
        if: steps.performance-tracking.outputs.cache-hit != 'true'
        run: terraform --version

      - name: Terraform apply
        if: steps.performance-tracking.outputs.cache-hit != 'true'
        uses: nick-fields/retry@v2
        with:
          max_attempts: 1
          timeout_minutes: 60
          retry_wait_seconds: 5
          command: |
            cd terraform/performance
            terraform init
            if terraform apply --auto-approve \
              -var="ssh_key_value=${PRIVATE_KEY}"  \
              -var="cwa_github_sha=${GITHUB_SHA}" \
              -var="ami=${{ matrix.arrays.ami }}" \
              -var="arc=${{ matrix.arrays.arc }}" \
              -var="s3_bucket=${S3_INTEGRATION_BUCKET}" \
              -var="ssh_key_name=${KEY_NAME}" \
              -var="values_per_minute=${{ matrix.arrays.values_per_minute}}"\
              -var="family=${{ matrix.arrays.family}}"\
              -var="test_dir=${{ matrix.arrays.test_dir }}" ; then terraform destroy -auto-approve
            else
              terraform destroy -auto-approve && exit 1
            fi

      - name: Terraform destroy
        if: ${{ cancelled() || failure() }}
        uses: nick-fields/retry@v2
        with:
          max_attempts: 3
          timeout_minutes: 8
          retry_wait_seconds: 5
          command: cd terraform/performance && terraform destroy --auto-approve

  StressTrackingTest:
    name: "StressTrackingTest"
    needs: [GenerateTestMatrix]
    runs-on: ubuntu-latest
    strategy:
      fail-fast: false
      matrix:
        arrays: ${{ fromJson(needs.GenerateTestMatrix.outputs.ec2_stress_matrix) }}
    permissions:
      id-token: write
      contents: read
    steps:
      - uses: actions/checkout@v3
        with:
          repository: ${{env.CWA_GITHUB_TEST_REPO_NAME}}
          ref: ${{env.CWA_GITHUB_TEST_REPO_BRANCH}}

      - name: Configure AWS Credentials
        uses: aws-actions/configure-aws-credentials@v2
        with:
          role-to-assume: ${{ env.TERRAFORM_AWS_ASSUME_ROLE }}
          aws-region: us-west-2
          role-duration-seconds: ${{ env.TERRAFORM_AWS_ASSUME_ROLE_DURATION }}

      - name: Cache if success
        id: stress-tracking
        uses: actions/cache@v3
        with:
          path: go.mod
          key: stress-tracking-test-${{ github.sha }}-${{ matrix.arrays.os }}-${{ matrix.arrays.arc }}-${{ matrix.arrays.test_dir }}

      - name: Verify Terraform version
        if: steps.stress-tracking.outputs.cache-hit != 'true'
        run: terraform --version

      - name: Echo Test Info
        run: echo run on ec2 instance os ${{ matrix.arrays.os }} arc ${{ matrix.arrays.arc }} test dir ${{ matrix.arrays.test_dir }} values per minute ${{ matrix.arrays.values_per_minute }}

      - name: Terraform apply
        if: steps.stress-tracking.outputs.cache-hit != 'true'
        uses: nick-fields/retry@v2
        with:
          max_attempts: 1
          timeout_minutes: 60
          retry_wait_seconds: 5
          command: |
            cd terraform/stress
            terraform init
            if terraform apply --auto-approve \
              -var="ssh_key_value=${PRIVATE_KEY}"  \
              -var="cwa_github_sha=${GITHUB_SHA}" \
              -var="ami=${{ matrix.arrays.ami }}" \
              -var="arc=${{ matrix.arrays.arc }}" \
              -var="s3_bucket=${S3_INTEGRATION_BUCKET}" \
              -var="ssh_key_name=${KEY_NAME}" \
              -var="values_per_minute=${{ matrix.arrays.values_per_minute}}"\
              -var="test_dir=${{ matrix.arrays.test_dir }}" ; then terraform destroy -auto-approve
            else
              terraform destroy -auto-approve && exit 1
            fi

      - name: Terraform destroy
        if: ${{ cancelled() || failure() }}
        uses: nick-fields/retry@v2
        with:
          max_attempts: 3
          timeout_minutes: 8
          retry_wait_seconds: 5
          command: cd terraform/stress && terraform destroy --auto-approve

  EC2WinStressTrackingTest:
    name: "EC2WinStressTrackingTest"
<<<<<<< HEAD
    needs: [BuildAndUpload, BuildAndUploadPackages, GenerateTestMatrix]
=======
    needs: [GenerateTestMatrix]
>>>>>>> 6f8ea66c
    runs-on: ubuntu-latest
    strategy:
      fail-fast: false
      matrix:
        arrays: ${{ fromJson(needs.GenerateTestMatrix.outputs.ec2_windows_stress_matrix) }}
    permissions:
      id-token: write
      contents: read
    steps:
      - uses: actions/checkout@v3
        with:
          repository: ${{env.CWA_GITHUB_TEST_REPO_NAME}}
          ref: ${{env.CWA_GITHUB_TEST_REPO_BRANCH}}

      - name: Configure AWS Credentials
        uses: aws-actions/configure-aws-credentials@v2
        with:
          role-to-assume: ${{ env.TERRAFORM_AWS_ASSUME_ROLE }}
          aws-region: us-west-2
          role-duration-seconds: ${{ env.TERRAFORM_AWS_ASSUME_ROLE_DURATION }}

      - name: Cache if success
        id: ec2-win-stress-tracking-test
        uses: actions/cache@v3
        with:
          path: go.mod
          key: ec2-win-stress-tracking-test-${{ github.sha }}-${{ matrix.arrays.os }}-${{ matrix.arrays.arc }}-${{ matrix.arrays.test_dir }}

      - name: Verify Terraform version
        if: steps.ec2-win-stress-tracking-test.outputs.cache-hit != 'true'
        run: terraform --version

      - name: Echo Test Info
        run: echo run on ec2 instance os ${{ matrix.arrays.os }} arc ${{ matrix.arrays.arc }} test dir ${{ matrix.arrays.test_dir }} values per minute ${{ matrix.arrays.values_per_minute }}

      - name: Terraform apply
        if: steps.ec2-win-stress-tracking-test.outputs.cache-hit != 'true'
        uses: nick-fields/retry@v2
        with:
          max_attempts: 1
          timeout_minutes: 60
          retry_wait_seconds: 5
          command: |
            cd terraform/stress
            terraform init
            if terraform apply --auto-approve \
              -var="ssh_key_value=${PRIVATE_KEY}"  \
              -var="cwa_github_sha=${GITHUB_SHA}" \
              -var="ami=${{ matrix.arrays.ami }}" \
              -var="arc=${{ matrix.arrays.arc }}" \
              -var="s3_bucket=${S3_INTEGRATION_BUCKET}" \
              -var="ssh_key_name=${KEY_NAME}" \
              -var="values_per_minute=${{ matrix.arrays.values_per_minute}}"\
              -var="family=${{ matrix.arrays.family}}"\
              -var="test_dir=${{ matrix.arrays.test_dir }}" ; then terraform destroy -auto-approve
            else
              terraform destroy -auto-approve && exit 1
            fi

      - name: Terraform destroy
        if: ${{ cancelled() || failure() }}
        uses: nick-fields/retry@v2
        with:
          max_attempts: 3
          timeout_minutes: 8
          retry_wait_seconds: 5
          command: cd terraform/stress && terraform destroy --auto-approve

<<<<<<< HEAD
  JavaEKSEndToEndTest:
    name: "AppSignals E2E EKS Test"
    needs: [ BuildAndUpload, BuildDocker ]
    uses: ./.github/workflows/application-signals-java-e2e-eks-test.yml
    permissions:
      id-token: write
      contents: read
    secrets: inherit
    with:
      test-cluster-name: 'e2e-cw-agent-test'

  JavaEC2EndToEndTest:
    name: "AppSignals E2E EC2 Test"
    needs: [ BuildAndUpload, BuildDocker ]
    uses: ./.github/workflows/application-signals-java-e2e-ec2-test.yml
    permissions:
      id-token: write
      contents: read
    secrets: inherit

  PythonEKSEndToEndTest:
    name: "AppSignals E2E EKS Test"
    needs: [ BuildAndUpload, BuildDocker, JavaEKSEndToEndTest ]
    uses: ./.github/workflows/application-signals-python-e2e-eks-test.yml
    permissions:
      id-token: write
      contents: read
    secrets: inherit
    with:
      test-cluster-name: 'e2e-cw-agent-test'

  PythonEC2EndToEndTest:
    name: "AppSignals E2E EC2 Test"
    needs: [ BuildAndUpload, BuildDocker, JavaEC2EndToEndTest ]
    uses: ./.github/workflows/application-signals-python-e2e-ec2-test.yml
    permissions:
      id-token: write
      contents: read
    secrets: inherit

  JavaEC2ASGEndToEndTest:
    name: "AppSignals E2E EC2 Test"
    needs: [ BuildAndUpload, BuildDocker ]
    uses: ./.github/workflows/application-signals-java-e2e-ec2-asg-test.yml
    permissions:
      id-token: write
      contents: read
    secrets: inherit

  PythonEC2ASGEndToEndTest:
    name: "AppSignals E2E EC2 Test"
    needs: [ BuildAndUpload, BuildDocker ]
    uses: ./.github/workflows/application-signals-python-e2e-ec2-asg-test.yml
    permissions:
      id-token: write
      contents: read
    secrets: inherit

  CompassLinuxIntegrationTest:
    needs: [ BuildAndUpload ]
    name: 'CompassLinuxIntegrationTest'
    runs-on: ubuntu-latest
=======
  GPUEndToEndTest:
    name: "GPU E2E Test"
    needs: [ StartLocalStack, GenerateTestMatrix, OutputEnvVariables ]
    runs-on: ubuntu-latest
    strategy:
      fail-fast: false
      matrix:
        arrays: ${{ fromJson(needs.GenerateTestMatrix.outputs.eks_addon_matrix) }}
>>>>>>> 6f8ea66c
    permissions:
      id-token: write
      contents: read
    steps:
<<<<<<< HEAD
      - name: Checkout CWA Test
        uses: actions/checkout@v3
=======
      - uses: actions/checkout@v3
>>>>>>> 6f8ea66c
        with:
          repository: ${{env.CWA_GITHUB_TEST_REPO_NAME}}
          ref: ${{env.CWA_GITHUB_TEST_REPO_BRANCH}}

      - name: Configure AWS Credentials
        uses: aws-actions/configure-aws-credentials@v2
        with:
          role-to-assume: ${{ env.TERRAFORM_AWS_ASSUME_ROLE }}
<<<<<<< HEAD
          aws-region: us-east-1
          role-duration-seconds: ${{ env.TERRAFORM_AWS_ASSUME_ROLE_DURATION }}

      - name: Cache if success
        id: compass-integration-test
        uses: actions/cache@v3
        with:
          path: go.mod
          key: compass-integration-test-${{ github.sha }}

      # nick-fields/retry@v2 starts at base dir
      - name: Terraform apply
        if: steps.compass-integration-test.outputs.cache-hit != 'true'
        uses: nick-fields/retry@v2
        env:
          TF_VAR_test_name: compass
          TF_VAR_ssh_key_name: ${{ env.KEY_NAME }}
          TF_VAR_ssh_key_value: ${{ env.PRIVATE_KEY }}
          TF_VAR_user: ec2-user
          TF_VAR_ami: cloudwatch-agent-integration-test-al2*
          TF_VAR_arc: amd64
          TF_VAR_ec2_instance_type: t3a.medium
          TF_VAR_github_test_repo: ${{ env.CWA_GITHUB_TEST_REPO_URL }}
          TF_VAR_github_test_repo_branch: ${{ env.CWA_GITHUB_TEST_REPO_BRANCH }}
          TF_VAR_cwa_github_sha: ${{ github.sha }}
          TF_VAR_s3_bucket: ${{ vars.S3_INTEGRATION_BUCKET }}
          TF_VAR_binary_name: amazon-cloudwatch-agent.rpm
          TF_VAR_install_agent: go run ./install/install_agent.go rpm
          TF_VAR_pre_test_setup: |
            git clone https://x-access-token:${{ secrets.GITHUB_TOKEN }}@github.com/aws/private-amazon-cloudwatch-agent-staging.git compass
            cd compass
            git checkout ${{ github.sha }}
            cd test
        with:
          max_attempts: 3
          timeout_minutes: 60
          retry_wait_seconds: 5
          command: |
            cd terraform/ec2/linux
            terraform init
            if terraform apply --auto-approve -var="test_dir=./compass" -var="region=us-east-1" ; then terraform destroy -auto-approve
            else
              terraform destroy -auto-approve && exit 1
            fi
      #This is here just in case workflow cancel
      - name: Terraform destroy
        if: ${{ cancelled() || failure() }}
=======
          aws-region: us-west-2
          role-duration-seconds: ${{ env.TERRAFORM_AWS_ASSUME_ROLE_DURATION }}


      - name: Verify Terraform version
        run: terraform --version


      - name: Terraform apply and setup
        run: |
          if [ "${{ matrix.arrays.terraform_dir }}" != "" ]; then
            cd "${{ matrix.arrays.terraform_dir }}"
          else
            cd terraform/eks/addon/gpu
          fi
          
          terraform init
          if terraform apply --auto-approve \
            -var="beta=true" \
            -var="addon_name=amazon-cloudwatch-observability" \
            -var="addon_version=v1.6.0-eksbuild.1" \
            -var="k8s_version=1.29" ; then
            echo "Terraform apply successful."
          
            # Capture the output
            echo "Getting EKS cluster name"
            EKS_CLUSTER_NAME=$(terraform output -raw eks_cluster_name)
            echo "Cluster name is ${EKS_CLUSTER_NAME}"
            kubectl apply -f ./gpuBurner.yaml
            kubectl create -f https://raw.githubusercontent.com/NVIDIA/k8s-device-plugin/v0.15.0/deployments/static/nvidia-device-plugin.yml
            kubectl patch amazoncloudwatchagents -n amazon-cloudwatch cloudwatch-agent --type='json' -p='[{"op": "replace", "path": "/spec/image", "value": ${{ secrets.AWS_ECR_PRIVATE_REGISTRY }}/${{ env.ECR_INTEGRATION_TEST_REPO }}:${{ github.sha }}}]'
          else
            terraform destroy -var="beta=${{ github.event.inputs.run_in_beta }}" -auto-approve && exit 1
          fi

      - name: Run Go tests with retry
        uses: nick-fields/retry@v2
        with:
          max_attempts: 10
          timeout_minutes: 60
          retry_wait_seconds: 60
          command: |
            if [ "${{ matrix.arrays.terraform_dir }}" != "" ]; then
              cd "${{ matrix.arrays.terraform_dir }}"
            else
              cd terraform/eks/addon/gpu
            fi
            echo "Getting EKS cluster name"
            EKS_CLUSTER_NAME=$(terraform output -raw eks_cluster_name)
            echo "Cluster name is ${EKS_CLUSTER_NAME}"

            if go test ${{ matrix.arrays.test_dir }} -eksClusterName ${EKS_CLUSTER_NAME} -computeType=EKS -v -eksDeploymentStrategy=DAEMON -eksGpuType=nvidia -useE2EMetrics; then
              echo "Tests passed"
            else
              echo "Tests failed"
              exit 1
            fi

      - name: Terraform destroy
        if: always()
>>>>>>> 6f8ea66c
        uses: nick-fields/retry@v2
        with:
          max_attempts: 3
          timeout_minutes: 8
          retry_wait_seconds: 5
<<<<<<< HEAD
          command: cd terraform/ec2/linux && terraform destroy --auto-approve
=======
          command: |
            if [ "${{ matrix.arrays.terraform_dir }}" != "" ]; then
              cd "${{ matrix.arrays.terraform_dir }}"
            else
              cd terraform/eks/addon/gpu
            fi
            terraform destroy --auto-approve
>>>>>>> 6f8ea66c
<|MERGE_RESOLUTION|>--- conflicted
+++ resolved
@@ -36,44 +36,6 @@
   cancel-in-progress: true
 
 jobs:
-<<<<<<< HEAD
-  BuildAndUpload:
-    uses: ./.github/workflows/test-build.yml
-    secrets: inherit
-    permissions:
-      id-token: write
-      contents: read
-    with:
-      BucketKey: "integration-test/binary/${{ github.sha }}"
-      PackageBucketKey: "integration-test/packaging/${{ github.sha }}"
-      TerraformAWSAssumeRole: ${{ vars.TERRAFORM_AWS_ASSUME_ROLE }}
-      Bucket: ${{ vars.S3_INTEGRATION_BUCKET }}
-
-  BuildAndUploadPackages:
-    uses: ./.github/workflows/test-build-packages.yml
-    needs: [BuildAndUpload]
-    secrets: inherit
-    permissions:
-      id-token: write
-      contents: read
-    with:
-      BucketKey: "integration-test/binary/${{ github.sha }}"
-      PackageBucketKey: "integration-test/packaging/${{ github.sha }}"
-      TerraformAWSAssumeRole: ${{ vars.TERRAFORM_AWS_ASSUME_ROLE }}
-      Bucket: ${{ vars.S3_INTEGRATION_BUCKET }}
-
-  BuildDocker:
-    needs: [BuildAndUpload]
-    uses: ./.github/workflows/test-build-docker.yml
-    secrets: inherit
-    permissions:
-      id-token: write
-      contents: read
-    with:
-      ContainerRepositoryNameAndTag: "cwagent-integration-test:${{ github.sha }}"
-      BucketKey: "integration-test/binary/${{ github.sha }}"
-      PackageBucketKey: "integration-test/packaging/${{ github.sha }}"
-=======
   CheckBuildTestArtifacts:
     runs-on: ubuntu-latest
     steps:
@@ -94,33 +56,6 @@
           fi
         env:
           GH_TOKEN: ${{ secrets.GITHUB_TOKEN }}
->>>>>>> 6f8ea66c
-
-  BuildAndUploadITAR:
-    uses: ./.github/workflows/test-build.yml
-    secrets: inherit
-    permissions:
-      id-token: write
-      contents: read
-    with:
-      BucketKey: "integration-test/binary/${{ github.sha }}"
-      PackageBucketKey: "integration-test/packaging/${{ github.sha }}"
-      Region: "us-gov-east-1"
-      TerraformAWSAssumeRole: ${{ vars.TERRAFORM_AWS_ASSUME_ROLE_ITAR }}
-      Bucket: ${{ vars.S3_INTEGRATION_BUCKET_ITAR }}
-
-  BuildAndUploadCN:
-    uses: ./.github/workflows/test-build.yml
-    secrets: inherit
-    permissions:
-      id-token: write
-      contents: read
-    with:
-      BucketKey: "integration-test/binary/${{ github.sha }}"
-      PackageBucketKey: "integration-test/packaging/${{ github.sha }}"
-      Region: "cn-north-1"
-      TerraformAWSAssumeRole: ${{ vars.TERRAFORM_AWS_ASSUME_ROLE_CN }}
-      Bucket: ${{ vars.S3_INTEGRATION_BUCKET_CN }}
 
   GenerateTestMatrix:
     needs: [ CheckBuildTestArtifacts ]
@@ -141,11 +76,7 @@
       eks_deployment_matrix: ${{ steps.set-matrix.outputs.eks_deployment_matrix }}
       ec2_linux_itar_matrix: ${{ steps.set-matrix.outputs.ec2_linux_itar_matrix }}
       ec2_linux_china_matrix: ${{ steps.set-matrix.outputs.ec2_linux_china_matrix }}
-<<<<<<< HEAD
-
-=======
       eks_addon_matrix: ${{ steps.set-matrix.outputs.eks_addon_matrix }}
->>>>>>> 6f8ea66c
     steps:
       - uses: actions/checkout@v3
         with:
@@ -452,46 +383,6 @@
       region: us-west-2
       terraform_assume_role: ${{ vars.TERRAFORM_AWS_ASSUME_ROLE }}
       s3_integration_bucket: ${{ vars.S3_INTEGRATION_BUCKET }}
-<<<<<<< HEAD
-    secrets: inherit
-
-  EC2LinuxIntegrationTestITAR:
-    needs: [ BuildAndUpload, BuildAndUploadITAR, StartLocalStackITAR, GenerateTestMatrix, OutputEnvVariables ]
-    name: 'EC2LinuxITAR'
-    uses: ./.github/workflows/ec2-integration-test.yml
-    with:
-      github_sha: ${{github.sha}}
-      test_dir: terraform/ec2/linux
-      job_id: ec2-linux-integration-test
-      test_props: ${{needs.GenerateTestMatrix.outputs.ec2_linux_itar_matrix}}
-      test_repo_name: ${{ needs.OutputEnvVariables.outputs.CWA_GITHUB_TEST_REPO_NAME }}
-      test_repo_url: ${{ needs.OutputEnvVariables.outputs.CWA_GITHUB_TEST_REPO_URL }}
-      test_repo_branch: ${{ needs.OutputEnvVariables.outputs.CWA_GITHUB_TEST_REPO_BRANCH }}
-      localstack_host: ${{needs.StartLocalStackITAR.outputs.local_stack_host_name}}
-      region: us-gov-east-1
-      terraform_assume_role: ${{ vars.TERRAFORM_AWS_ASSUME_ROLE_ITAR }}
-      s3_integration_bucket: ${{ vars.S3_INTEGRATION_BUCKET_ITAR }}
-    secrets: inherit
-
-  EC2LinuxIntegrationTestCN:
-    needs: [ BuildAndUpload, BuildAndUploadCN, StartLocalStackCN, GenerateTestMatrix, OutputEnvVariables ]
-    name: 'EC2LinuxCN'
-    uses: ./.github/workflows/ec2-integration-test.yml
-    with:
-      github_sha: ${{github.sha}}
-      test_dir: terraform/ec2/linux
-      job_id: ec2-linux-integration-test
-      test_props: ${{needs.GenerateTestMatrix.outputs.ec2_linux_china_matrix}}
-      test_repo_name: ${{ needs.OutputEnvVariables.outputs.CWA_GITHUB_TEST_REPO_NAME }}
-      test_repo_url: ${{ needs.OutputEnvVariables.outputs.CWA_GITHUB_TEST_REPO_URL }}
-      test_repo_branch: ${{ needs.OutputEnvVariables.outputs.CWA_GITHUB_TEST_REPO_BRANCH }}
-      localstack_host: ${{needs.StartLocalStackCN.outputs.local_stack_host_name}}
-      region: cn-north-1
-      terraform_assume_role: ${{ vars.TERRAFORM_AWS_ASSUME_ROLE_CN }}
-      s3_integration_bucket: ${{ vars.S3_INTEGRATION_BUCKET_CN }}
-    secrets: inherit
-
-=======
     secrets: inherit
 
   EC2LinuxIntegrationTestITAR:
@@ -530,7 +421,6 @@
       s3_integration_bucket: ${{ vars.S3_INTEGRATION_BUCKET_CN }}
     secrets: inherit
 
->>>>>>> 6f8ea66c
 
   LinuxOnPremIntegrationTest:
     needs: [StartLocalStack, GenerateTestMatrix, OutputEnvVariables]
@@ -549,11 +439,7 @@
     secrets: inherit
 
   EC2WinIntegrationTest:
-<<<<<<< HEAD
-    needs: [BuildAndUpload, BuildAndUploadPackages, GenerateTestMatrix]
-=======
     needs: [GenerateTestMatrix]
->>>>>>> 6f8ea66c
     name: 'EC2WinIntegrationTest'
     runs-on: ubuntu-latest
     strategy:
@@ -635,11 +521,7 @@
             terraform destroy --auto-approve
 
   EC2DarwinIntegrationTest:
-<<<<<<< HEAD
-    needs: [BuildAndUpload, BuildAndUploadPackages, GenerateTestMatrix]
-=======
     needs: [GenerateTestMatrix]
->>>>>>> 6f8ea66c
     name: 'EC2DarwinIntegrationTest'
     runs-on: ubuntu-latest
     strategy:
@@ -721,11 +603,7 @@
 
   StopLocalStack:
     name: 'StopLocalStack'
-<<<<<<< HEAD
-    if: ${{ always() }}
-=======
     if: ${{ always() && needs.StartLocalStack.result == 'success' }}
->>>>>>> 6f8ea66c
     needs: [ StartLocalStack, EC2LinuxIntegrationTest, LinuxOnPremIntegrationTest, OutputEnvVariables ]
     uses: ./.github/workflows/stop-localstack.yml
     secrets: inherit
@@ -742,13 +620,8 @@
 
   StopLocalStackITAR:
     name: 'StopLocalStackITAR'
-<<<<<<< HEAD
-    if: ${{ always() }}
-    needs: [ EC2LinuxIntegrationTestITAR, OutputEnvVariables ]
-=======
     if: ${{ always() && needs.StartLocalStackITAR.result == 'success' }}
     needs: [ StartLocalStackITAR, EC2LinuxIntegrationTestITAR, OutputEnvVariables ]
->>>>>>> 6f8ea66c
     uses: ./.github/workflows/stop-localstack.yml
     secrets: inherit
     permissions:
@@ -764,13 +637,8 @@
 
   StopLocalStackCN:
     name: 'StopLocalStackCN'
-<<<<<<< HEAD
-    if: ${{ always() }}
-    needs: [ EC2LinuxIntegrationTestCN ]
-=======
     if: ${{ always() && needs.StartLocalStackCN.result == 'success' }}
     needs: [ StartLocalStackCN, EC2LinuxIntegrationTestCN ]
->>>>>>> 6f8ea66c
     uses: ./.github/workflows/stop-localstack.yml
     secrets: inherit
     permissions:
@@ -787,11 +655,7 @@
   ECSEC2IntegrationTest:
     name: 'ECSEC2IntegrationTest'
     runs-on: ubuntu-latest
-<<<<<<< HEAD
-    needs: [ BuildAndUpload, BuildDocker, GenerateTestMatrix ]
-=======
     needs: [ GenerateTestMatrix ]
->>>>>>> 6f8ea66c
     strategy:
       fail-fast: false
       matrix:
@@ -874,11 +738,7 @@
   ECSFargateIntegrationTest:
     name: 'ECSFargateIntegrationTest'
     runs-on: ubuntu-latest
-<<<<<<< HEAD
-    needs: [BuildAndUpload, BuildDocker, GenerateTestMatrix]
-=======
     needs: [GenerateTestMatrix]
->>>>>>> 6f8ea66c
     strategy:
       fail-fast: false
       matrix:
@@ -956,11 +816,7 @@
   EKSIntegrationTest:
     name: 'EKSIntegrationTest'
     runs-on: ubuntu-latest
-<<<<<<< HEAD
-    needs: [ BuildAndUpload, BuildDocker, GenerateTestMatrix ]
-=======
     needs: [ GenerateTestMatrix ]
->>>>>>> 6f8ea66c
     strategy:
       fail-fast: false
       matrix:
@@ -1042,11 +898,7 @@
   EKSPrometheusIntegrationTest:
     name: 'EKSPrometheusIntegrationTest'
     runs-on: ubuntu-latest
-<<<<<<< HEAD
-    needs: [ BuildAndUpload, BuildDocker, GenerateTestMatrix ]
-=======
     needs: [ GenerateTestMatrix ]
->>>>>>> 6f8ea66c
     strategy:
       fail-fast: false
       matrix:
@@ -1193,11 +1045,7 @@
 
   EC2WinPerformanceTest:
     name: "EC2WinPerformanceTest"
-<<<<<<< HEAD
-    needs: [ BuildAndUpload, BuildAndUploadPackages, GenerateTestMatrix ]
-=======
     needs: [ GenerateTestMatrix ]
->>>>>>> 6f8ea66c
     runs-on: ubuntu-latest
     strategy:
       fail-fast: false
@@ -1335,11 +1183,7 @@
 
   EC2WinStressTrackingTest:
     name: "EC2WinStressTrackingTest"
-<<<<<<< HEAD
-    needs: [BuildAndUpload, BuildAndUploadPackages, GenerateTestMatrix]
-=======
     needs: [GenerateTestMatrix]
->>>>>>> 6f8ea66c
     runs-on: ubuntu-latest
     strategy:
       fail-fast: false
@@ -1408,70 +1252,6 @@
           retry_wait_seconds: 5
           command: cd terraform/stress && terraform destroy --auto-approve
 
-<<<<<<< HEAD
-  JavaEKSEndToEndTest:
-    name: "AppSignals E2E EKS Test"
-    needs: [ BuildAndUpload, BuildDocker ]
-    uses: ./.github/workflows/application-signals-java-e2e-eks-test.yml
-    permissions:
-      id-token: write
-      contents: read
-    secrets: inherit
-    with:
-      test-cluster-name: 'e2e-cw-agent-test'
-
-  JavaEC2EndToEndTest:
-    name: "AppSignals E2E EC2 Test"
-    needs: [ BuildAndUpload, BuildDocker ]
-    uses: ./.github/workflows/application-signals-java-e2e-ec2-test.yml
-    permissions:
-      id-token: write
-      contents: read
-    secrets: inherit
-
-  PythonEKSEndToEndTest:
-    name: "AppSignals E2E EKS Test"
-    needs: [ BuildAndUpload, BuildDocker, JavaEKSEndToEndTest ]
-    uses: ./.github/workflows/application-signals-python-e2e-eks-test.yml
-    permissions:
-      id-token: write
-      contents: read
-    secrets: inherit
-    with:
-      test-cluster-name: 'e2e-cw-agent-test'
-
-  PythonEC2EndToEndTest:
-    name: "AppSignals E2E EC2 Test"
-    needs: [ BuildAndUpload, BuildDocker, JavaEC2EndToEndTest ]
-    uses: ./.github/workflows/application-signals-python-e2e-ec2-test.yml
-    permissions:
-      id-token: write
-      contents: read
-    secrets: inherit
-
-  JavaEC2ASGEndToEndTest:
-    name: "AppSignals E2E EC2 Test"
-    needs: [ BuildAndUpload, BuildDocker ]
-    uses: ./.github/workflows/application-signals-java-e2e-ec2-asg-test.yml
-    permissions:
-      id-token: write
-      contents: read
-    secrets: inherit
-
-  PythonEC2ASGEndToEndTest:
-    name: "AppSignals E2E EC2 Test"
-    needs: [ BuildAndUpload, BuildDocker ]
-    uses: ./.github/workflows/application-signals-python-e2e-ec2-asg-test.yml
-    permissions:
-      id-token: write
-      contents: read
-    secrets: inherit
-
-  CompassLinuxIntegrationTest:
-    needs: [ BuildAndUpload ]
-    name: 'CompassLinuxIntegrationTest'
-    runs-on: ubuntu-latest
-=======
   GPUEndToEndTest:
     name: "GPU E2E Test"
     needs: [ StartLocalStack, GenerateTestMatrix, OutputEnvVariables ]
@@ -1480,17 +1260,11 @@
       fail-fast: false
       matrix:
         arrays: ${{ fromJson(needs.GenerateTestMatrix.outputs.eks_addon_matrix) }}
->>>>>>> 6f8ea66c
-    permissions:
-      id-token: write
-      contents: read
-    steps:
-<<<<<<< HEAD
-      - name: Checkout CWA Test
-        uses: actions/checkout@v3
-=======
+    permissions:
+      id-token: write
+      contents: read
+    steps:
       - uses: actions/checkout@v3
->>>>>>> 6f8ea66c
         with:
           repository: ${{env.CWA_GITHUB_TEST_REPO_NAME}}
           ref: ${{env.CWA_GITHUB_TEST_REPO_BRANCH}}
@@ -1499,55 +1273,6 @@
         uses: aws-actions/configure-aws-credentials@v2
         with:
           role-to-assume: ${{ env.TERRAFORM_AWS_ASSUME_ROLE }}
-<<<<<<< HEAD
-          aws-region: us-east-1
-          role-duration-seconds: ${{ env.TERRAFORM_AWS_ASSUME_ROLE_DURATION }}
-
-      - name: Cache if success
-        id: compass-integration-test
-        uses: actions/cache@v3
-        with:
-          path: go.mod
-          key: compass-integration-test-${{ github.sha }}
-
-      # nick-fields/retry@v2 starts at base dir
-      - name: Terraform apply
-        if: steps.compass-integration-test.outputs.cache-hit != 'true'
-        uses: nick-fields/retry@v2
-        env:
-          TF_VAR_test_name: compass
-          TF_VAR_ssh_key_name: ${{ env.KEY_NAME }}
-          TF_VAR_ssh_key_value: ${{ env.PRIVATE_KEY }}
-          TF_VAR_user: ec2-user
-          TF_VAR_ami: cloudwatch-agent-integration-test-al2*
-          TF_VAR_arc: amd64
-          TF_VAR_ec2_instance_type: t3a.medium
-          TF_VAR_github_test_repo: ${{ env.CWA_GITHUB_TEST_REPO_URL }}
-          TF_VAR_github_test_repo_branch: ${{ env.CWA_GITHUB_TEST_REPO_BRANCH }}
-          TF_VAR_cwa_github_sha: ${{ github.sha }}
-          TF_VAR_s3_bucket: ${{ vars.S3_INTEGRATION_BUCKET }}
-          TF_VAR_binary_name: amazon-cloudwatch-agent.rpm
-          TF_VAR_install_agent: go run ./install/install_agent.go rpm
-          TF_VAR_pre_test_setup: |
-            git clone https://x-access-token:${{ secrets.GITHUB_TOKEN }}@github.com/aws/private-amazon-cloudwatch-agent-staging.git compass
-            cd compass
-            git checkout ${{ github.sha }}
-            cd test
-        with:
-          max_attempts: 3
-          timeout_minutes: 60
-          retry_wait_seconds: 5
-          command: |
-            cd terraform/ec2/linux
-            terraform init
-            if terraform apply --auto-approve -var="test_dir=./compass" -var="region=us-east-1" ; then terraform destroy -auto-approve
-            else
-              terraform destroy -auto-approve && exit 1
-            fi
-      #This is here just in case workflow cancel
-      - name: Terraform destroy
-        if: ${{ cancelled() || failure() }}
-=======
           aws-region: us-west-2
           role-duration-seconds: ${{ env.TERRAFORM_AWS_ASSUME_ROLE_DURATION }}
 
@@ -1608,15 +1333,11 @@
 
       - name: Terraform destroy
         if: always()
->>>>>>> 6f8ea66c
         uses: nick-fields/retry@v2
         with:
           max_attempts: 3
           timeout_minutes: 8
           retry_wait_seconds: 5
-<<<<<<< HEAD
-          command: cd terraform/ec2/linux && terraform destroy --auto-approve
-=======
           command: |
             if [ "${{ matrix.arrays.terraform_dir }}" != "" ]; then
               cd "${{ matrix.arrays.terraform_dir }}"
@@ -1624,4 +1345,74 @@
               cd terraform/eks/addon/gpu
             fi
             terraform destroy --auto-approve
->>>>>>> 6f8ea66c
+  CompassLinuxIntegrationTest:
+    needs: [ BuildAndUpload ]
+    name: 'CompassLinuxIntegrationTest'
+    runs-on: ubuntu-latest
+    permissions:
+      id-token: write
+      contents: read
+    steps:
+      - name: Checkout CWA Test
+        uses: actions/checkout@v3
+        with:
+          repository: ${{env.CWA_GITHUB_TEST_REPO_NAME}}
+          ref: ${{env.CWA_GITHUB_TEST_REPO_BRANCH}}
+
+      - name: Configure AWS Credentials
+        uses: aws-actions/configure-aws-credentials@v2
+        with:
+          role-to-assume: ${{ env.TERRAFORM_AWS_ASSUME_ROLE }}
+          aws-region: us-east-1
+          role-duration-seconds: ${{ env.TERRAFORM_AWS_ASSUME_ROLE_DURATION }}
+
+      - name: Cache if success
+        id: compass-integration-test
+        uses: actions/cache@v3
+        with:
+          path: go.mod
+          key: compass-integration-test-${{ github.sha }}
+
+      # nick-fields/retry@v2 starts at base dir
+      - name: Terraform apply
+        if: steps.compass-integration-test.outputs.cache-hit != 'true'
+        uses: nick-fields/retry@v2
+        env:
+          TF_VAR_test_name: compass
+          TF_VAR_ssh_key_name: ${{ env.KEY_NAME }}
+          TF_VAR_ssh_key_value: ${{ env.PRIVATE_KEY }}
+          TF_VAR_user: ec2-user
+          TF_VAR_ami: cloudwatch-agent-integration-test-al2*
+          TF_VAR_arc: amd64
+          TF_VAR_ec2_instance_type: t3a.medium
+          TF_VAR_github_test_repo: ${{ env.CWA_GITHUB_TEST_REPO_URL }}
+          TF_VAR_github_test_repo_branch: ${{ env.CWA_GITHUB_TEST_REPO_BRANCH }}
+          TF_VAR_cwa_github_sha: ${{ github.sha }}
+          TF_VAR_s3_bucket: ${{ vars.S3_INTEGRATION_BUCKET }}
+          TF_VAR_binary_name: amazon-cloudwatch-agent.rpm
+          TF_VAR_install_agent: go run ./install/install_agent.go rpm
+          TF_VAR_pre_test_setup: |
+            git clone https://x-access-token:${{ secrets.GITHUB_TOKEN }}@github.com/aws/private-amazon-cloudwatch-agent-staging.git compass
+            cd compass
+            git checkout ${{ github.sha }}
+            cd test
+        with:
+          max_attempts: 3
+          timeout_minutes: 60
+          retry_wait_seconds: 5
+          command: |
+            cd terraform/ec2/linux
+            terraform init
+            if terraform apply --auto-approve -var="test_dir=./compass" -var="region=us-east-1" ; then terraform destroy -auto-approve
+            else
+              terraform destroy -auto-approve && exit 1
+            fi
+      #This is here just in case workflow cancel
+      - name: Terraform destroy
+        if: ${{ cancelled() || failure() }}
+        uses: nick-fields/retry@v2
+        with:
+          max_attempts: 3
+          timeout_minutes: 8
+          retry_wait_seconds: 5
+          command: cd terraform/ec2/linux && terraform destroy --auto-approve