--- conflicted
+++ resolved
@@ -164,11 +164,7 @@
 
 // Validate all sampleConfig files schema
 func TestSampleConfigSchema(t *testing.T) {
-<<<<<<< HEAD
-	if files, err := os.ReadDir("../../translator/totomlconfig/sampleConfig/"); err == nil {
-=======
 	if files, err := os.ReadDir("../../translator/tocwconfig/sampleConfig/"); err == nil {
->>>>>>> 674f21a1
 		re := regexp.MustCompile(".json")
 		for _, file := range files {
 			if re.MatchString(file.Name()) {
